--- conflicted
+++ resolved
@@ -16,13 +16,10 @@
     <ClCompile Include="..\..\Source\UncompressedSampleProvider.cpp" />
     <ClCompile Include="..\..\Source\UncompressedVideoSampleProvider.cpp" />
     <ClCompile Include="..\..\Source\FFmpegInteropLogging.cpp" />
-<<<<<<< HEAD
+    <ClCompile Include="..\..\Source\HEVCSampleProvider.cpp" />
+    <ClCompile Include="..\..\Source\NALPacketSampleProvider.cpp" />
     <ClCompile Include="..\..\Source\NativeBufferFactory.cpp" />
     <ClCompile Include="..\..\Source\CompressedSampleProvider.cpp" />
-=======
-    <ClCompile Include="..\..\Source\HEVCSampleProvider.cpp" />
-    <ClCompile Include="..\..\Source\NALPacketSampleProvider.cpp" />
->>>>>>> 7d6f6a98
   </ItemGroup>
   <ItemGroup>
     <ClInclude Include="pch.h" />
@@ -38,12 +35,9 @@
     <ClInclude Include="..\..\Source\MediaThumbnailData.h" />
     <ClInclude Include="..\..\Source\HEVCSampleProvider.h" />
     <ClInclude Include="..\..\Source\CritSec.h" />
-<<<<<<< HEAD
+    <ClInclude Include="..\..\Source\NALPacketSampleProvider.h" />
     <ClInclude Include="..\..\Source\NativeBuffer.h" />
     <ClInclude Include="..\..\Source\NativeBufferFactory.h" />
     <ClInclude Include="..\..\Source\CompressedSampleProvider.h" />
-=======
-    <ClInclude Include="..\..\Source\NALPacketSampleProvider.h" />
->>>>>>> 7d6f6a98
   </ItemGroup>
 </Project>