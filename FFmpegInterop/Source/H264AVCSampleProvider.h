//*****************************************************************************
//
//	Copyright 2015 Microsoft Corporation
//
//	Licensed under the Apache License, Version 2.0 (the "License");
//	you may not use this file except in compliance with the License.
//	You may obtain a copy of the License at
//
//	http ://www.apache.org/licenses/LICENSE-2.0
//
//	Unless required by applicable law or agreed to in writing, software
//	distributed under the License is distributed on an "AS IS" BASIS,
//	WITHOUT WARRANTIES OR CONDITIONS OF ANY KIND, either express or implied.
//	See the License for the specific language governing permissions and
//	limitations under the License.
//
//*****************************************************************************

#pragma once
<<<<<<< HEAD
#include "CompressedSampleProvider.h"
=======
#include "NALPacketSampleProvider.h"
>>>>>>> 7d6f6a98

namespace FFmpegInterop
{
	ref class H264AVCSampleProvider :
<<<<<<< HEAD
		public CompressedSampleProvider
=======
		public NALPacketSampleProvider
>>>>>>> 7d6f6a98
	{
	public:
		virtual ~H264AVCSampleProvider();

	internal:
		H264AVCSampleProvider(
			FFmpegReader^ reader,
			AVFormatContext* avFormatCtx,
			AVCodecContext* avCodecCtx);
<<<<<<< HEAD
		virtual HRESULT CreateBufferFromPacket(AVPacket* avPacket, IBuffer^* pBuffer) override;
=======
		virtual HRESULT WriteNALPacket(DataWriter^ dataWriter, AVPacket* avPacket) override;
		virtual HRESULT GetSPSAndPPSBuffer(DataWriter^ dataWriter, byte* buf, int length) override;
		int ReadMultiByteValue(byte* buffer, int position, int numBytes);
		int m_nalLenSize;
>>>>>>> 7d6f6a98
	};
}<|MERGE_RESOLUTION|>--- conflicted
+++ resolved
@@ -17,20 +17,12 @@
 //*****************************************************************************
 
 #pragma once
-<<<<<<< HEAD
-#include "CompressedSampleProvider.h"
-=======
 #include "NALPacketSampleProvider.h"
->>>>>>> 7d6f6a98
 
 namespace FFmpegInterop
 {
 	ref class H264AVCSampleProvider :
-<<<<<<< HEAD
-		public CompressedSampleProvider
-=======
 		public NALPacketSampleProvider
->>>>>>> 7d6f6a98
 	{
 	public:
 		virtual ~H264AVCSampleProvider();
@@ -40,13 +32,10 @@
 			FFmpegReader^ reader,
 			AVFormatContext* avFormatCtx,
 			AVCodecContext* avCodecCtx);
-<<<<<<< HEAD
-		virtual HRESULT CreateBufferFromPacket(AVPacket* avPacket, IBuffer^* pBuffer) override;
-=======
-		virtual HRESULT WriteNALPacket(DataWriter^ dataWriter, AVPacket* avPacket) override;
 		virtual HRESULT GetSPSAndPPSBuffer(DataWriter^ dataWriter, byte* buf, int length) override;
+		virtual HRESULT WriteNALPacket(AVPacket* avPacket, IBuffer^* pBuffer) override;
+		virtual HRESULT WriteNALPacketAfterExtradata(AVPacket* avPacket, DataWriter^ dataWriter) override;
 		int ReadMultiByteValue(byte* buffer, int position, int numBytes);
 		int m_nalLenSize;
->>>>>>> 7d6f6a98
 	};
 }