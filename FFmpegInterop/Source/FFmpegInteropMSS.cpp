--- conflicted
+++ resolved
@@ -1,49 +1,48 @@
-//*****************************************************************************
-//
-//	Copyright 2015 Microsoft Corporation
-//
-//	Licensed under the Apache License, Version 2.0 (the "License");
-//	you may not use this file except in compliance with the License.
-//	You may obtain a copy of the License at
-//
-//	http ://www.apache.org/licenses/LICENSE-2.0
-//
-//	Unless required by applicable law or agreed to in writing, software
-//	distributed under the License is distributed on an "AS IS" BASIS,
-//	WITHOUT WARRANTIES OR CONDITIONS OF ANY KIND, either express or implied.
-//	See the License for the specific language governing permissions and
-//	limitations under the License.
-//
-//*****************************************************************************
-
-#include "pch.h"
-#include "FFmpegInteropMSS.h"
-#include "MediaSampleProvider.h"
-#include "H264AVCSampleProvider.h"
-#include "H264SampleProvider.h"
-#include "UncompressedAudioSampleProvider.h"
-#include "UncompressedVideoSampleProvider.h"
-#include "CritSec.h"
-#include "shcore.h"
-#include <mfapi.h>
-#include "collection.h"
-
-extern "C"
-{
-#include <libavutil/imgutils.h>
-}
-
-using namespace concurrency;
-using namespace FFmpegInterop;
-using namespace Platform;
-using namespace Windows::Storage::Streams;
-using namespace Windows::Media::MediaProperties;
-
-// Size of the buffer when reading a stream
-const int FILESTREAMBUFFERSZ = 16384;
-
-<<<<<<< HEAD
-// Mapping of FFMPEG codec types to Windows recognized subtype strings
+//*****************************************************************************
+//
+//	Copyright 2015 Microsoft Corporation
+//
+//	Licensed under the Apache License, Version 2.0 (the "License");
+//	you may not use this file except in compliance with the License.
+//	You may obtain a copy of the License at
+//
+//	http ://www.apache.org/licenses/LICENSE-2.0
+//
+//	Unless required by applicable law or agreed to in writing, software
+//	distributed under the License is distributed on an "AS IS" BASIS,
+//	WITHOUT WARRANTIES OR CONDITIONS OF ANY KIND, either express or implied.
+//	See the License for the specific language governing permissions and
+//	limitations under the License.
+//
+//*****************************************************************************
+
+#include "pch.h"
+#include "FFmpegInteropMSS.h"
+#include "MediaSampleProvider.h"
+#include "H264AVCSampleProvider.h"
+#include "H264SampleProvider.h"
+#include "UncompressedAudioSampleProvider.h"
+#include "UncompressedVideoSampleProvider.h"
+#include "CritSec.h"
+#include "shcore.h"
+#include <mfapi.h>
+#include "collection.h"
+
+extern "C"
+{
+#include <libavutil/imgutils.h>
+}
+
+using namespace concurrency;
+using namespace FFmpegInterop;
+using namespace Platform;
+using namespace Windows::Storage::Streams;
+using namespace Windows::Media::MediaProperties;
+
+// Size of the buffer when reading a stream
+const int FILESTREAMBUFFERSZ = 16384;
+
+// Mapping of FFMPEG codec types to Windows recognized subtype strings
 IMapView<int, String^>^ create_map()
 {
 	Platform::Collections::Map<int, String^>^ m = ref new Platform::Collections::Map<int, String^>();
@@ -52,852 +51,849 @@
 	m->Insert(AV_CODEC_ID_OPUS, "OPUS");
 
 	return m->GetView();
-}
-IMapView<int, String^>^ AvCodecMap = create_map();
-
-// Static functions passed to FFmpeg for stream interop
-=======
-// Static functions passed to FFmpeg
->>>>>>> 69fd3e21
-static int FileStreamRead(void* ptr, uint8_t* buf, int bufSize);
-static int64_t FileStreamSeek(void* ptr, int64_t pos, int whence);
-static int lock_manager(void **mtx, enum AVLockOp op);
-
-// Flag for ffmpeg global setup
-static bool isRegistered = false;
-
-// Initialize an FFmpegInteropObject
-FFmpegInteropMSS::FFmpegInteropMSS()
-	: avDict(nullptr)
-	, avIOCtx(nullptr)
-	, avFormatCtx(nullptr)
-	, avAudioCodecCtx(nullptr)
-	, avVideoCodecCtx(nullptr)
-	, audioStreamIndex(AVERROR_STREAM_NOT_FOUND)
-	, videoStreamIndex(AVERROR_STREAM_NOT_FOUND)
-	, thumbnailStreamIndex(AVERROR_STREAM_NOT_FOUND)
-	, fileStreamData(nullptr)
-	, fileStreamBuffer(nullptr)
-{
-	if (!isRegistered)
-	{
-		av_register_all();
-		av_lockmgr_register(lock_manager);
-		isRegistered = true;
-	}
-}
-
-FFmpegInteropMSS::~FFmpegInteropMSS()
-{
-	mutexGuard.lock();
-	if (mss)
-	{
-		mss->Starting -= startingRequestedToken;
-		mss->SampleRequested -= sampleRequestedToken;
-		mss = nullptr;
-	}
-
-	// Clear our data
-	audioSampleProvider = nullptr;
-	videoSampleProvider = nullptr;
-
-	if (m_pReader != nullptr)
-	{
-		m_pReader->SetAudioStream(AVERROR_STREAM_NOT_FOUND, nullptr);
-		m_pReader->SetVideoStream(AVERROR_STREAM_NOT_FOUND, nullptr);
-		m_pReader = nullptr;
-	}
-
-	avcodec_close(avVideoCodecCtx);
-	avcodec_close(avAudioCodecCtx);
-	avformat_close_input(&avFormatCtx);
-	av_free(avIOCtx);
-	av_dict_free(&avDict);
-	
-	if (fileStreamData != nullptr)
-	{
-		fileStreamData->Release();
-	}
-	mutexGuard.unlock();
-}
-
-FFmpegInteropMSS^ FFmpegInteropMSS::CreateFFmpegInteropMSSFromStream(IRandomAccessStream^ stream, bool forceAudioDecode, bool forceVideoDecode, PropertySet^ ffmpegOptions, MediaStreamSource^ mss)
-{
-	auto interopMSS = ref new FFmpegInteropMSS();
-	if (FAILED(interopMSS->CreateMediaStreamSource(stream, forceAudioDecode, forceVideoDecode, ffmpegOptions, mss)))
-	{
-		// We failed to initialize, clear the variable to return failure
-		interopMSS = nullptr;
-	}
-
-	return interopMSS;
-}
-
-FFmpegInteropMSS^ FFmpegInteropMSS::CreateFFmpegInteropMSSFromStream(IRandomAccessStream^ stream, bool forceAudioDecode, bool forceVideoDecode, PropertySet^ ffmpegOptions)
-{
-	return CreateFFmpegInteropMSSFromStream(stream, forceAudioDecode, forceVideoDecode, nullptr, nullptr);
-}
-
-FFmpegInteropMSS^ FFmpegInteropMSS::CreateFFmpegInteropMSSFromStream(IRandomAccessStream^ stream, bool forceAudioDecode, bool forceVideoDecode)
-{
-	return CreateFFmpegInteropMSSFromStream(stream, forceAudioDecode, forceVideoDecode, nullptr);
-}
-
-FFmpegInteropMSS^ FFmpegInteropMSS::CreateFFmpegInteropMSSFromUri(String^ uri, bool forceAudioDecode, bool forceVideoDecode, PropertySet^ ffmpegOptions)
-{
-	auto interopMSS = ref new FFmpegInteropMSS();
-	if (FAILED(interopMSS->CreateMediaStreamSource(uri, forceAudioDecode, forceVideoDecode, ffmpegOptions)))
-	{
-		// We failed to initialize, clear the variable to return failure
-		interopMSS = nullptr;
-	}
-
-	return interopMSS;
-}
-
-FFmpegInteropMSS^ FFmpegInteropMSS::CreateFFmpegInteropMSSFromUri(String^ uri, bool forceAudioDecode, bool forceVideoDecode)
-{
-	return CreateFFmpegInteropMSSFromUri(uri, forceAudioDecode, forceVideoDecode, nullptr);
-}
-
-MediaStreamSource^ FFmpegInteropMSS::GetMediaStreamSource()
-{
-	return mss;
-}
-
-HRESULT FFmpegInteropMSS::CreateMediaStreamSource(String^ uri, bool forceAudioDecode, bool forceVideoDecode, PropertySet^ ffmpegOptions)
-{
-	HRESULT hr = S_OK;
-	const char* charStr = nullptr;
-	if (!uri)
-	{
-		hr = E_INVALIDARG;
-	}
-
-	if (SUCCEEDED(hr))
-	{
-		avFormatCtx = avformat_alloc_context();
-		if (avFormatCtx == nullptr)
-		{
-			hr = E_OUTOFMEMORY;
-		}
-	}
-
-	if (SUCCEEDED(hr))
-	{
-		// Populate AVDictionary avDict based on PropertySet ffmpegOptions. List of options can be found in https://www.ffmpeg.org/ffmpeg-protocols.html
-		hr = ParseOptions(ffmpegOptions);
-	}
-
-	if (SUCCEEDED(hr))
-	{
-		std::wstring uriW(uri->Begin());
-		std::string uriA(uriW.begin(), uriW.end());
-		charStr = uriA.c_str();
-
-		// Open media in the given URI using the specified options
-		if (avformat_open_input(&avFormatCtx, charStr, NULL, &avDict) < 0)
-		{
-			hr = E_FAIL; // Error opening file
-		}
-
-		// avDict is not NULL only when there is an issue with the given ffmpegOptions such as invalid key, value type etc. Iterate through it to see which one is causing the issue.
-		if (avDict != nullptr)
-		{
-			DebugMessage(L"Invalid FFmpeg option(s)");
-			av_dict_free(&avDict);
-			avDict = nullptr;
-		}
-	}
-
-	if (SUCCEEDED(hr))
-	{
-		this->mss = nullptr;
-		hr = InitFFmpegContext(forceAudioDecode, forceVideoDecode);
-	}
-
-	return hr;
-}
-
-HRESULT FFmpegInteropMSS::CreateMediaStreamSource(IRandomAccessStream^ stream, bool forceAudioDecode, bool forceVideoDecode, PropertySet^ ffmpegOptions, MediaStreamSource^ mss)
-{
-	HRESULT hr = S_OK;
-	if (!stream)
-	{
-		hr = E_INVALIDARG;
-	}
-
-	if (SUCCEEDED(hr))
-	{
-		// Convert asynchronous IRandomAccessStream to synchronous IStream. This API requires shcore.h and shcore.lib
-		hr = CreateStreamOverRandomAccessStream(reinterpret_cast<IUnknown*>(stream), IID_PPV_ARGS(&fileStreamData));
-	}
-
-	if (SUCCEEDED(hr))
-	{
-		// Setup FFmpeg custom IO to access file as stream. This is necessary when accessing any file outside of app installation directory and appdata folder.
-		// Credit to Philipp Sch http://www.codeproject.com/Tips/489450/Creating-Custom-FFmpeg-IO-Context
-		fileStreamBuffer = (unsigned char*)av_malloc(FILESTREAMBUFFERSZ);
-		if (fileStreamBuffer == nullptr)
-		{
-			hr = E_OUTOFMEMORY;
-		}
-	}
-
-	if (SUCCEEDED(hr))
-	{
-		avIOCtx = avio_alloc_context(fileStreamBuffer, FILESTREAMBUFFERSZ, 0, fileStreamData, FileStreamRead, 0, FileStreamSeek);
-		if (avIOCtx == nullptr)
-		{
-			hr = E_OUTOFMEMORY;
-		}
-	}
-
-	if (SUCCEEDED(hr))
-	{
-		avFormatCtx = avformat_alloc_context();
-		if (avFormatCtx == nullptr)
-		{
-			hr = E_OUTOFMEMORY;
-		}
-	}
-
-	if (SUCCEEDED(hr))
-	{
-		// Populate AVDictionary avDict based on PropertySet ffmpegOptions. List of options can be found in https://www.ffmpeg.org/ffmpeg-protocols.html
-		hr = ParseOptions(ffmpegOptions);
-	}
-
-	if (SUCCEEDED(hr))
-	{
-		avFormatCtx->pb = avIOCtx;
-		avFormatCtx->flags |= AVFMT_FLAG_CUSTOM_IO;
-
-		// Open media file using custom IO setup above instead of using file name. Opening a file using file name will invoke fopen C API call that only have
-		// access within the app installation directory and appdata folder. Custom IO allows access to file selected using FilePicker dialog.
-		if (avformat_open_input(&avFormatCtx, "", NULL, &avDict) < 0)
-		{
-			hr = E_FAIL; // Error opening file
-		}
-
-		// avDict is not NULL only when there is an issue with the given ffmpegOptions such as invalid key, value type etc. Iterate through it to see which one is causing the issue.
-		if (avDict != nullptr)
-		{
-			DebugMessage(L"Invalid FFmpeg option(s)");
-			av_dict_free(&avDict);
-			avDict = nullptr;
-		}
-	}
-
-	if (SUCCEEDED(hr))
-	{
-		this->mss = mss;
-		hr = InitFFmpegContext(forceAudioDecode, forceVideoDecode);
-	}
-
-	return hr;
-}
-
-HRESULT FFmpegInteropMSS::InitFFmpegContext(bool forceAudioDecode, bool forceVideoDecode)
-{
-	HRESULT hr = S_OK;
-
-	if (SUCCEEDED(hr))
-	{
-		if (avformat_find_stream_info(avFormatCtx, NULL) < 0)
-		{
-			hr = E_FAIL; // Error finding info
-		}
-	}
-
-	if (SUCCEEDED(hr))
-	{
-		m_pReader = ref new FFmpegReader(avFormatCtx);
-		if (m_pReader == nullptr)
-		{
-			hr = E_OUTOFMEMORY;
-		}
-	}
-
-	if (SUCCEEDED(hr))
-	{
-		// Find the audio stream and its decoder
-		AVCodec* avAudioCodec = nullptr;
-		audioStreamIndex = av_find_best_stream(avFormatCtx, AVMEDIA_TYPE_AUDIO, -1, -1, &avAudioCodec, 0);
-		if (audioStreamIndex != AVERROR_STREAM_NOT_FOUND && avAudioCodec)
-		{
-			// allocate a new decoding context
-			avAudioCodecCtx = avcodec_alloc_context3(avAudioCodec);
-			if (!avAudioCodecCtx)
-			{
-				hr = E_OUTOFMEMORY;
-				DebugMessage(L"Could not allocate a decoding context\n");
-				avformat_close_input(&avFormatCtx);
-			}
-
-			if (SUCCEEDED(hr))
-			{
-				// initialize the stream parameters with demuxer information
-				if (avcodec_parameters_to_context(avAudioCodecCtx, avFormatCtx->streams[audioStreamIndex]->codecpar) < 0)
-				{
-					hr = E_FAIL;
-					avformat_close_input(&avFormatCtx);
-					avcodec_free_context(&avAudioCodecCtx);
-				}
-
-				if (SUCCEEDED(hr))
-				{
-					if (avcodec_open2(avAudioCodecCtx, avAudioCodec, NULL) < 0)
-					{
-						avAudioCodecCtx = nullptr;
-						hr = E_FAIL;
-					}
-					else
-					{
-						// Detect audio format and create audio stream descriptor accordingly
-						hr = CreateAudioStreamDescriptor(forceAudioDecode);
-						if (SUCCEEDED(hr))
-						{
-							hr = audioSampleProvider->AllocateResources();
-							if (SUCCEEDED(hr))
-							{
-								m_pReader->SetAudioStream(audioStreamIndex, audioSampleProvider);
-							}
-						}
-
-						if (SUCCEEDED(hr))
-						{
-							// Convert audio codec name for property
-							hr = ConvertCodecName(avAudioCodec->name, &audioCodecName);
-						}
-					}
-				}
-			}
-		}
-		else if (!forceAudioDecode)
-		{
-			// FFMPEG doesn't have the codec but we can try to output the encoded type
-			audioStreamIndex = av_find_best_stream(avFormatCtx, AVMEDIA_TYPE_AUDIO, -1, -1, nullptr, 0);
-			
-			if (audioStreamIndex != AVERROR_STREAM_NOT_FOUND)
-			{
-				// allocate decoding parameters
-				AVCodecParameters* avAudioCodecParams = avcodec_parameters_alloc();
-				if (!avAudioCodecParams)
-				{
-					hr = E_OUTOFMEMORY;
-					DebugMessage(L"Could not allocate decoding parameters\n");
-					avformat_close_input(&avFormatCtx);
-				}
-
-				if (avcodec_parameters_copy(avAudioCodecParams, avFormatCtx->streams[audioStreamIndex]->codecpar) < 0)
-				{
-					hr = E_FAIL;
-					avformat_close_input(&avFormatCtx);
-				}
-
-				// Create audio stream descriptor from parameters
-				hr = CreateAudioStreamDescriptorFromParameters(avAudioCodecParams);
-				if (SUCCEEDED(hr))
-				{
-					hr = audioSampleProvider->AllocateResources();
-					if (SUCCEEDED(hr))
-					{
-						m_pReader->SetAudioStream(audioStreamIndex, audioSampleProvider);
-					}
-				}
-
-				avcodec_parameters_free(&avAudioCodecParams);
-			}
-		}
-	}
-
-	if (SUCCEEDED(hr))
-	{
-		// Find the video stream and its decoder
-		AVCodec* avVideoCodec = nullptr;
-		videoStreamIndex = av_find_best_stream(avFormatCtx, AVMEDIA_TYPE_VIDEO, -1, -1, &avVideoCodec, 0);
-		if (videoStreamIndex != AVERROR_STREAM_NOT_FOUND && avVideoCodec)
-		{
-			// FFmpeg identifies album/cover art from a music file as a video stream
-			// Avoid creating unnecessarily video stream from this album/cover art
-			if (avFormatCtx->streams[videoStreamIndex]->disposition == AV_DISPOSITION_ATTACHED_PIC)
-			{
-				thumbnailStreamIndex = videoStreamIndex;
-				videoStreamIndex = AVERROR_STREAM_NOT_FOUND;
-				avVideoCodec = nullptr;
-			}
-			else
-			{
-				thumbnailStreamIndex = AVERROR_STREAM_NOT_FOUND;
-				AVDictionaryEntry *rotate_tag = av_dict_get(avFormatCtx->streams[videoStreamIndex]->metadata, "rotate", NULL, 0);
-				if (rotate_tag != NULL)
-				{
-					rotateVideo = true;
-					rotationAngle = atoi(rotate_tag->value);
-				}
-				else
-				{
-					rotateVideo = false;
-				}
-				// allocate a new decoding context
-				avVideoCodecCtx = avcodec_alloc_context3(avVideoCodec);
-				if (!avVideoCodecCtx)
-				{
-					DebugMessage(L"Could not allocate a decoding context\n");
-					avformat_close_input(&avFormatCtx);
-					hr = E_OUTOFMEMORY;
-				}
-
-				if (SUCCEEDED(hr))
-				{
-					// initialize the stream parameters with demuxer information
-					if (avcodec_parameters_to_context(avVideoCodecCtx, avFormatCtx->streams[videoStreamIndex]->codecpar) < 0)
-					{
-						avformat_close_input(&avFormatCtx);
-						avcodec_free_context(&avVideoCodecCtx);
-						hr = E_FAIL;
-					}
-				}
-
-				if (SUCCEEDED(hr))
-				{
-					// enable multi threading
-					unsigned threads = std::thread::hardware_concurrency();
-					if (threads > 0)
-					{
-						avVideoCodecCtx->thread_count = threads;
-						avVideoCodecCtx->thread_type = FF_THREAD_FRAME | FF_THREAD_SLICE;
-					}
-
-					if (avcodec_open2(avVideoCodecCtx, avVideoCodec, NULL) < 0)
-					{
-						avVideoCodecCtx = nullptr;
-						hr = E_FAIL; // Cannot open the video codec
-					}
-					else
-					{
-						// Detect video format and create video stream descriptor accordingly
-						hr = CreateVideoStreamDescriptor(forceVideoDecode);
-						if (SUCCEEDED(hr))
-						{
-							hr = videoSampleProvider->AllocateResources();
-							if (SUCCEEDED(hr))
-							{
-								m_pReader->SetVideoStream(videoStreamIndex, videoSampleProvider);
-							}
-						}
-
-						if (SUCCEEDED(hr))
-						{
-							// Convert video codec name for property
-							hr = ConvertCodecName(avVideoCodec->name, &videoCodecName);
-						}
-					}
-				}
-			}
-		}
-	}
-
-	if (SUCCEEDED(hr))
-	{
-		// Convert media duration from AV_TIME_BASE to TimeSpan unit
-		mediaDuration = { LONGLONG(avFormatCtx->duration * 10000000 / double(AV_TIME_BASE)) };
-
-		if (audioStreamDescriptor)
-		{
-			if (videoStreamDescriptor)
-			{
-				if (mss)
-				{
-					mss->AddStreamDescriptor(videoStreamDescriptor);
-					mss->AddStreamDescriptor(audioStreamDescriptor);
-				}
-				else
-				{
-					mss = ref new MediaStreamSource(videoStreamDescriptor, audioStreamDescriptor);
-				}
-			}
-			else
-			{
-				if (mss)
-				{
-					mss->AddStreamDescriptor(audioStreamDescriptor);
-				}
-				else
-				{
-					mss = ref new MediaStreamSource(audioStreamDescriptor);
-				}
-			}
-		}
-		else if (videoStreamDescriptor)
-		{
-			if (mss)
-			{
-				mss->AddStreamDescriptor(videoStreamDescriptor);
-			}
-			else
-			{
-				mss = ref new MediaStreamSource(videoStreamDescriptor);
-			}
-		}
-		if (mss)
-		{
-			if (mediaDuration.Duration > 0)
-			{
-				mss->Duration = mediaDuration;
-				mss->CanSeek = true;
-			}
-			else
-			{
-				// Set buffer time to 0 for realtime streaming to reduce latency
-				mss->BufferTime = { 0 };
-			}
-
-			startingRequestedToken = mss->Starting += ref new TypedEventHandler<MediaStreamSource ^, MediaStreamSourceStartingEventArgs ^>(this, &FFmpegInteropMSS::OnStarting);
-			sampleRequestedToken = mss->SampleRequested += ref new TypedEventHandler<MediaStreamSource ^, MediaStreamSourceSampleRequestedEventArgs ^>(this, &FFmpegInteropMSS::OnSampleRequested);
-		}
-		else
-		{
-			hr = E_OUTOFMEMORY;
-		}
-	}
-
-	return hr;
-}
-
-MediaThumbnailData ^ FFmpegInterop::FFmpegInteropMSS::ExtractThumbnail()
-{
-	if (thumbnailStreamIndex != AVERROR_STREAM_NOT_FOUND)
-	{
-		// FFmpeg identifies album/cover art from a music file as a video stream
-		// Avoid creating unnecessarily video stream from this album/cover art
-		if (avFormatCtx->streams[thumbnailStreamIndex]->disposition == AV_DISPOSITION_ATTACHED_PIC)
-		{
-			auto imageStream = avFormatCtx->streams[thumbnailStreamIndex];
-			//save album art to file.
-			String^ extension = ".jpeg";
-			switch (imageStream->codecpar->codec_id)
-			{
-			case AV_CODEC_ID_MJPEG:
-			case AV_CODEC_ID_MJPEGB:
-			case AV_CODEC_ID_JPEG2000:
-			case AV_CODEC_ID_JPEGLS: extension = ".jpeg"; break;
-			case AV_CODEC_ID_PNG: extension = ".png"; break;
-			case AV_CODEC_ID_BMP: extension = ".bmp"; break;
-			}
-
-
-			auto vector = ref new Array<uint8_t>(imageStream->attached_pic.data, imageStream->attached_pic.size);
-			DataWriter^ writer = ref new DataWriter();
-			writer->WriteBytes(vector);
-
-			return (ref new MediaThumbnailData(writer->DetachBuffer(), extension));
-		}
-	}
-
-	return nullptr;
-}
-
-HRESULT FFmpegInteropMSS::ConvertCodecName(const char* codecName, String^ *outputCodecName)
-{
-	HRESULT hr = S_OK;
-
-	// Convert codec name from const char* to Platform::String
-	auto codecNameChars = codecName;
-	size_t newsize = strlen(codecNameChars) + 1;
-	wchar_t * wcstring = new(std::nothrow) wchar_t[newsize];
-	if (wcstring == nullptr)
-	{
-		hr = E_OUTOFMEMORY;
-	}
-
-	if (SUCCEEDED(hr))
-	{
-		size_t convertedChars = 0;
-		mbstowcs_s(&convertedChars, wcstring, newsize, codecNameChars, _TRUNCATE);
-		*outputCodecName = ref new Platform::String(wcstring);
-		delete[] wcstring;
-	}
-
-	return hr;
-}
-
-HRESULT FFmpegInteropMSS::CreateAudioStreamDescriptor(bool forceAudioDecode)
-{
-	if (avAudioCodecCtx->codec_id == AV_CODEC_ID_AAC && !forceAudioDecode)
-	{
-		if (avAudioCodecCtx->extradata_size == 0)
-		{
-			audioStreamDescriptor = ref new AudioStreamDescriptor(AudioEncodingProperties::CreateAacAdts(avAudioCodecCtx->sample_rate, avAudioCodecCtx->channels, (unsigned int)avAudioCodecCtx->bit_rate));
-		}
-		else
-		{
-			audioStreamDescriptor = ref new AudioStreamDescriptor(AudioEncodingProperties::CreateAac(avAudioCodecCtx->sample_rate, avAudioCodecCtx->channels, (unsigned int)avAudioCodecCtx->bit_rate));
-		}
-		audioSampleProvider = ref new MediaSampleProvider(m_pReader, avFormatCtx, avAudioCodecCtx);
-	}
-	else if (avAudioCodecCtx->codec_id == AV_CODEC_ID_MP3 && !forceAudioDecode)
-	{
-		audioStreamDescriptor = ref new AudioStreamDescriptor(AudioEncodingProperties::CreateMp3(avAudioCodecCtx->sample_rate, avAudioCodecCtx->channels, (unsigned int)avAudioCodecCtx->bit_rate));
-		audioSampleProvider = ref new MediaSampleProvider(m_pReader, avFormatCtx, avAudioCodecCtx);
-	}
-	else
-	{
-		// We always convert to 16-bit audio so set the size here
-		audioStreamDescriptor = ref new AudioStreamDescriptor(AudioEncodingProperties::CreatePcm(avAudioCodecCtx->sample_rate, avAudioCodecCtx->channels, 16));
-		audioSampleProvider = ref new UncompressedAudioSampleProvider(m_pReader, avFormatCtx, avAudioCodecCtx);
-	}
-
-	return (audioStreamDescriptor != nullptr && audioSampleProvider != nullptr) ? S_OK : E_OUTOFMEMORY;
-}
-
-HRESULT FFmpegInteropMSS::CreateAudioStreamDescriptorFromParameters(AVCodecParameters* avCodecParams)
-{
-	if (!AvCodecMap->HasKey(avCodecParams->codec_id))
-	{
-		return E_FAIL;
-	}
-
-	AudioEncodingProperties^ audioProperties = ref new AudioEncodingProperties();
-	audioProperties->SampleRate = avCodecParams->sample_rate;
-	audioProperties->ChannelCount = avCodecParams->channels;
-	audioProperties->Bitrate = avCodecParams->bit_rate;
-	audioProperties->Subtype = AvCodecMap->Lookup(avCodecParams->codec_id);
-
-	audioStreamDescriptor = ref new AudioStreamDescriptor(audioProperties);
-	audioSampleProvider = ref new MediaSampleProvider(m_pReader, avFormatCtx, nullptr);
-
-	return (audioStreamDescriptor != nullptr && audioSampleProvider != nullptr) ? S_OK : E_OUTOFMEMORY;
-}
-
-HRESULT FFmpegInteropMSS::CreateVideoStreamDescriptor(bool forceVideoDecode)
-{
-	VideoEncodingProperties^ videoProperties;
-
-	if (avVideoCodecCtx->codec_id == AV_CODEC_ID_H264 && !forceVideoDecode)
-	{
-		videoProperties = VideoEncodingProperties::CreateH264();
-		videoProperties->ProfileId = avVideoCodecCtx->profile;
-		videoProperties->Height = avVideoCodecCtx->height;
-		videoProperties->Width = avVideoCodecCtx->width;
-
-		// Check for H264 bitstream flavor. H.264 AVC extradata starts with 1 while non AVC one starts with 0
-		if (avVideoCodecCtx->extradata != nullptr && avVideoCodecCtx->extradata_size > 0 && avVideoCodecCtx->extradata[0] == 1)
-		{
-			videoSampleProvider = ref new H264AVCSampleProvider(m_pReader, avFormatCtx, avVideoCodecCtx);
-		}
-		else
-		{
-			videoSampleProvider = ref new H264SampleProvider(m_pReader, avFormatCtx, avVideoCodecCtx);
-		}
-	}
-	else
-	{
-		videoProperties = VideoEncodingProperties::CreateUncompressed(MediaEncodingSubtypes::Nv12, avVideoCodecCtx->width, avVideoCodecCtx->height);
-		videoSampleProvider = ref new UncompressedVideoSampleProvider(m_pReader, avFormatCtx, avVideoCodecCtx);
-
-		if (avVideoCodecCtx->sample_aspect_ratio.num > 0 && avVideoCodecCtx->sample_aspect_ratio.den != 0)
-		{
-			videoProperties->PixelAspectRatio->Numerator = avVideoCodecCtx->sample_aspect_ratio.num;
-			videoProperties->PixelAspectRatio->Denominator = avVideoCodecCtx->sample_aspect_ratio.den;
-		}
-
-		videoProperties->Properties->Insert(MF_MT_INTERLACE_MODE, (uint32)_MFVideoInterlaceMode::MFVideoInterlace_MixedInterlaceOrProgressive);
-	}
-	if (rotateVideo)
-	{
-		Platform::Guid MF_MT_VIDEO_ROTATION(0xC380465D, 0x2271, 0x428C, 0x9B, 0x83, 0xEC, 0xEA, 0x3B, 0x4A, 0x85, 0xC1);
-		videoProperties->Properties->Insert(MF_MT_VIDEO_ROTATION, (uint32)rotationAngle);
-	}
-	// Detect the correct framerate
-	if (avVideoCodecCtx->framerate.num != 0 || avVideoCodecCtx->framerate.den != 1)
-	{
-		videoProperties->FrameRate->Numerator = avVideoCodecCtx->framerate.num;
-		videoProperties->FrameRate->Denominator = avVideoCodecCtx->framerate.den;
-	}
-	else if (avFormatCtx->streams[videoStreamIndex]->avg_frame_rate.num != 0 || avFormatCtx->streams[videoStreamIndex]->avg_frame_rate.den != 0)
-	{
-		videoProperties->FrameRate->Numerator = avFormatCtx->streams[videoStreamIndex]->avg_frame_rate.num;
-		videoProperties->FrameRate->Denominator = avFormatCtx->streams[videoStreamIndex]->avg_frame_rate.den;
-	}
-
-	videoProperties->Bitrate = (unsigned int)avVideoCodecCtx->bit_rate;
-	videoStreamDescriptor = ref new VideoStreamDescriptor(videoProperties);
-
-	return (videoStreamDescriptor != nullptr && videoSampleProvider != nullptr) ? S_OK : E_OUTOFMEMORY;
-}
-
-HRESULT FFmpegInteropMSS::ParseOptions(PropertySet^ ffmpegOptions)
-{
-	HRESULT hr = S_OK;
-
-	// Convert FFmpeg options given in PropertySet to AVDictionary. List of options can be found in https://www.ffmpeg.org/ffmpeg-protocols.html
-	if (ffmpegOptions != nullptr)
-	{
-		auto options = ffmpegOptions->First();
-
-		while (options->HasCurrent)
-		{
-			String^ key = options->Current->Key;
-			std::wstring keyW(key->Begin());
-			std::string keyA(keyW.begin(), keyW.end());
-			const char* keyChar = keyA.c_str();
-
-			// Convert value from Object^ to const char*. avformat_open_input will internally convert value from const char* to the correct type
-			String^ value = options->Current->Value->ToString();
-			std::wstring valueW(value->Begin());
-			std::string valueA(valueW.begin(), valueW.end());
-			const char* valueChar = valueA.c_str();
-
-			// Add key and value pair entry
-			if (av_dict_set(&avDict, keyChar, valueChar, 0) < 0)
-			{
-				hr = E_INVALIDARG;
-				break;
-			}
-
-			options->MoveNext();
-		}
-	}
-
-	return hr;
-}
-
-void FFmpegInteropMSS::OnStarting(MediaStreamSource ^sender, MediaStreamSourceStartingEventArgs ^args)
-{
-	MediaStreamSourceStartingRequest^ request = args->Request;
-
-	// Perform seek operation when MediaStreamSource received seek event from MediaElement
-	if (request->StartPosition && request->StartPosition->Value.Duration <= mediaDuration.Duration)
-	{
-		// Select the first valid stream either from video or audio
-		int streamIndex = videoStreamIndex >= 0 ? videoStreamIndex : audioStreamIndex >= 0 ? audioStreamIndex : -1;
-
-		if (streamIndex >= 0)
-		{
-			// Convert TimeSpan unit to AV_TIME_BASE
-			int64_t seekTarget = static_cast<int64_t>(request->StartPosition->Value.Duration / (av_q2d(avFormatCtx->streams[streamIndex]->time_base) * 10000000));
-
-			if (av_seek_frame(avFormatCtx, streamIndex, seekTarget, AVSEEK_FLAG_BACKWARD) < 0)
-			{
-				DebugMessage(L" - ### Error while seeking\n");
-			}
-			else
-			{
-				// Add deferral
-
-				// Flush the AudioSampleProvider
-				if (audioSampleProvider != nullptr)
-				{
-					audioSampleProvider->Flush();
-					if (avAudioCodecCtx != nullptr)
-					{
-						avcodec_flush_buffers(avAudioCodecCtx);
-					}
-				}
-
-				// Flush the VideoSampleProvider
-				if (videoSampleProvider != nullptr)
-				{
-					videoSampleProvider->Flush();
-					if (avVideoCodecCtx != nullptr)
-					{
-						avcodec_flush_buffers(avVideoCodecCtx);
-					}
-				}
-			}
-		}
-
-		request->SetActualStartPosition(request->StartPosition->Value);
-	}
-}
-
-void FFmpegInteropMSS::OnSampleRequested(Windows::Media::Core::MediaStreamSource ^sender, MediaStreamSourceSampleRequestedEventArgs ^args)
-{
-	mutexGuard.lock();
-	if (mss != nullptr)
-	{
-		if (args->Request->StreamDescriptor == audioStreamDescriptor && audioSampleProvider != nullptr)
-		{
-			args->Request->Sample = audioSampleProvider->GetNextSample();
-		}
-		else if (args->Request->StreamDescriptor == videoStreamDescriptor && videoSampleProvider != nullptr)
-		{
-			args->Request->Sample = videoSampleProvider->GetNextSample();
-		}
-		else
-		{
-			args->Request->Sample = nullptr;
-		}
-	}
-	mutexGuard.unlock();
-}
-
-// Static function to read file stream and pass data to FFmpeg. Credit to Philipp Sch http://www.codeproject.com/Tips/489450/Creating-Custom-FFmpeg-IO-Context
-static int FileStreamRead(void* ptr, uint8_t* buf, int bufSize)
-{
-	IStream* pStream = reinterpret_cast<IStream*>(ptr);
-	ULONG bytesRead = 0;
-	HRESULT hr = pStream->Read(buf, bufSize, &bytesRead);
-
-	if (FAILED(hr))
-	{
-		return -1;
-	}
-
-	// If we succeed but don't have any bytes, assume end of file
-	if (bytesRead == 0)
-	{
-		return AVERROR_EOF;  // Let FFmpeg know that we have reached eof
-	}
-
-	return bytesRead;
-}
-
-// Static function to seek in file stream. Credit to Philipp Sch http://www.codeproject.com/Tips/489450/Creating-Custom-FFmpeg-IO-Context
-static int64_t FileStreamSeek(void* ptr, int64_t pos, int whence)
-{
-	IStream* pStream = reinterpret_cast<IStream*>(ptr);
-	LARGE_INTEGER in;
-	in.QuadPart = pos;
-	ULARGE_INTEGER out = { 0 };
-
-	if (FAILED(pStream->Seek(in, whence, &out)))
-	{
-		return -1;
-	}
-
-	return out.QuadPart; // Return the new position:
-}
-
-static int lock_manager(void **mtx, enum AVLockOp op)
-{
-	switch (op)
-	{
-	case AV_LOCK_CREATE:
-	{
-		*mtx = new CritSec();
-		return 0;
-	}
-	case AV_LOCK_OBTAIN:
-	{
-		auto mutex = static_cast<CritSec*>(*mtx);
-		mutex->Lock();
-		return 0;
-	}
-	case AV_LOCK_RELEASE:
-	{
-		auto mutex = static_cast<CritSec*>(*mtx);
-		mutex->Unlock();
-		return 0;
-	}
-	case AV_LOCK_DESTROY:
-	{
-		auto mutex = static_cast<CritSec*>(*mtx);
-		delete mutex;
-		return 0;
-	}
-	}
-	return 1;
-}
+}
+IMapView<int, String^>^ AvCodecMap = create_map();
+
+// Static functions passed to FFmpeg
+static int FileStreamRead(void* ptr, uint8_t* buf, int bufSize);
+static int64_t FileStreamSeek(void* ptr, int64_t pos, int whence);
+static int lock_manager(void **mtx, enum AVLockOp op);
+
+// Flag for ffmpeg global setup
+static bool isRegistered = false;
+
+// Initialize an FFmpegInteropObject
+FFmpegInteropMSS::FFmpegInteropMSS()
+	: avDict(nullptr)
+	, avIOCtx(nullptr)
+	, avFormatCtx(nullptr)
+	, avAudioCodecCtx(nullptr)
+	, avVideoCodecCtx(nullptr)
+	, audioStreamIndex(AVERROR_STREAM_NOT_FOUND)
+	, videoStreamIndex(AVERROR_STREAM_NOT_FOUND)
+	, thumbnailStreamIndex(AVERROR_STREAM_NOT_FOUND)
+	, fileStreamData(nullptr)
+	, fileStreamBuffer(nullptr)
+{
+	if (!isRegistered)
+	{
+		av_register_all();
+		av_lockmgr_register(lock_manager);
+		isRegistered = true;
+	}
+}
+
+FFmpegInteropMSS::~FFmpegInteropMSS()
+{
+	mutexGuard.lock();
+	if (mss)
+	{
+		mss->Starting -= startingRequestedToken;
+		mss->SampleRequested -= sampleRequestedToken;
+		mss = nullptr;
+	}
+
+	// Clear our data
+	audioSampleProvider = nullptr;
+	videoSampleProvider = nullptr;
+
+	if (m_pReader != nullptr)
+	{
+		m_pReader->SetAudioStream(AVERROR_STREAM_NOT_FOUND, nullptr);
+		m_pReader->SetVideoStream(AVERROR_STREAM_NOT_FOUND, nullptr);
+		m_pReader = nullptr;
+	}
+
+	avcodec_close(avVideoCodecCtx);
+	avcodec_close(avAudioCodecCtx);
+	avformat_close_input(&avFormatCtx);
+	av_free(avIOCtx);
+	av_dict_free(&avDict);
+	
+	if (fileStreamData != nullptr)
+	{
+		fileStreamData->Release();
+	}
+	mutexGuard.unlock();
+}
+
+FFmpegInteropMSS^ FFmpegInteropMSS::CreateFFmpegInteropMSSFromStream(IRandomAccessStream^ stream, bool forceAudioDecode, bool forceVideoDecode, PropertySet^ ffmpegOptions, MediaStreamSource^ mss)
+{
+	auto interopMSS = ref new FFmpegInteropMSS();
+	if (FAILED(interopMSS->CreateMediaStreamSource(stream, forceAudioDecode, forceVideoDecode, ffmpegOptions, mss)))
+	{
+		// We failed to initialize, clear the variable to return failure
+		interopMSS = nullptr;
+	}
+
+	return interopMSS;
+}
+
+FFmpegInteropMSS^ FFmpegInteropMSS::CreateFFmpegInteropMSSFromStream(IRandomAccessStream^ stream, bool forceAudioDecode, bool forceVideoDecode, PropertySet^ ffmpegOptions)
+{
+	return CreateFFmpegInteropMSSFromStream(stream, forceAudioDecode, forceVideoDecode, nullptr, nullptr);
+}
+
+FFmpegInteropMSS^ FFmpegInteropMSS::CreateFFmpegInteropMSSFromStream(IRandomAccessStream^ stream, bool forceAudioDecode, bool forceVideoDecode)
+{
+	return CreateFFmpegInteropMSSFromStream(stream, forceAudioDecode, forceVideoDecode, nullptr);
+}
+
+FFmpegInteropMSS^ FFmpegInteropMSS::CreateFFmpegInteropMSSFromUri(String^ uri, bool forceAudioDecode, bool forceVideoDecode, PropertySet^ ffmpegOptions)
+{
+	auto interopMSS = ref new FFmpegInteropMSS();
+	if (FAILED(interopMSS->CreateMediaStreamSource(uri, forceAudioDecode, forceVideoDecode, ffmpegOptions)))
+	{
+		// We failed to initialize, clear the variable to return failure
+		interopMSS = nullptr;
+	}
+
+	return interopMSS;
+}
+
+FFmpegInteropMSS^ FFmpegInteropMSS::CreateFFmpegInteropMSSFromUri(String^ uri, bool forceAudioDecode, bool forceVideoDecode)
+{
+	return CreateFFmpegInteropMSSFromUri(uri, forceAudioDecode, forceVideoDecode, nullptr);
+}
+
+MediaStreamSource^ FFmpegInteropMSS::GetMediaStreamSource()
+{
+	return mss;
+}
+
+HRESULT FFmpegInteropMSS::CreateMediaStreamSource(String^ uri, bool forceAudioDecode, bool forceVideoDecode, PropertySet^ ffmpegOptions)
+{
+	HRESULT hr = S_OK;
+	const char* charStr = nullptr;
+	if (!uri)
+	{
+		hr = E_INVALIDARG;
+	}
+
+	if (SUCCEEDED(hr))
+	{
+		avFormatCtx = avformat_alloc_context();
+		if (avFormatCtx == nullptr)
+		{
+			hr = E_OUTOFMEMORY;
+		}
+	}
+
+	if (SUCCEEDED(hr))
+	{
+		// Populate AVDictionary avDict based on PropertySet ffmpegOptions. List of options can be found in https://www.ffmpeg.org/ffmpeg-protocols.html
+		hr = ParseOptions(ffmpegOptions);
+	}
+
+	if (SUCCEEDED(hr))
+	{
+		std::wstring uriW(uri->Begin());
+		std::string uriA(uriW.begin(), uriW.end());
+		charStr = uriA.c_str();
+
+		// Open media in the given URI using the specified options
+		if (avformat_open_input(&avFormatCtx, charStr, NULL, &avDict) < 0)
+		{
+			hr = E_FAIL; // Error opening file
+		}
+
+		// avDict is not NULL only when there is an issue with the given ffmpegOptions such as invalid key, value type etc. Iterate through it to see which one is causing the issue.
+		if (avDict != nullptr)
+		{
+			DebugMessage(L"Invalid FFmpeg option(s)");
+			av_dict_free(&avDict);
+			avDict = nullptr;
+		}
+	}
+
+	if (SUCCEEDED(hr))
+	{
+		this->mss = nullptr;
+		hr = InitFFmpegContext(forceAudioDecode, forceVideoDecode);
+	}
+
+	return hr;
+}
+
+HRESULT FFmpegInteropMSS::CreateMediaStreamSource(IRandomAccessStream^ stream, bool forceAudioDecode, bool forceVideoDecode, PropertySet^ ffmpegOptions, MediaStreamSource^ mss)
+{
+	HRESULT hr = S_OK;
+	if (!stream)
+	{
+		hr = E_INVALIDARG;
+	}
+
+	if (SUCCEEDED(hr))
+	{
+		// Convert asynchronous IRandomAccessStream to synchronous IStream. This API requires shcore.h and shcore.lib
+		hr = CreateStreamOverRandomAccessStream(reinterpret_cast<IUnknown*>(stream), IID_PPV_ARGS(&fileStreamData));
+	}
+
+	if (SUCCEEDED(hr))
+	{
+		// Setup FFmpeg custom IO to access file as stream. This is necessary when accessing any file outside of app installation directory and appdata folder.
+		// Credit to Philipp Sch http://www.codeproject.com/Tips/489450/Creating-Custom-FFmpeg-IO-Context
+		fileStreamBuffer = (unsigned char*)av_malloc(FILESTREAMBUFFERSZ);
+		if (fileStreamBuffer == nullptr)
+		{
+			hr = E_OUTOFMEMORY;
+		}
+	}
+
+	if (SUCCEEDED(hr))
+	{
+		avIOCtx = avio_alloc_context(fileStreamBuffer, FILESTREAMBUFFERSZ, 0, fileStreamData, FileStreamRead, 0, FileStreamSeek);
+		if (avIOCtx == nullptr)
+		{
+			hr = E_OUTOFMEMORY;
+		}
+	}
+
+	if (SUCCEEDED(hr))
+	{
+		avFormatCtx = avformat_alloc_context();
+		if (avFormatCtx == nullptr)
+		{
+			hr = E_OUTOFMEMORY;
+		}
+	}
+
+	if (SUCCEEDED(hr))
+	{
+		// Populate AVDictionary avDict based on PropertySet ffmpegOptions. List of options can be found in https://www.ffmpeg.org/ffmpeg-protocols.html
+		hr = ParseOptions(ffmpegOptions);
+	}
+
+	if (SUCCEEDED(hr))
+	{
+		avFormatCtx->pb = avIOCtx;
+		avFormatCtx->flags |= AVFMT_FLAG_CUSTOM_IO;
+
+		// Open media file using custom IO setup above instead of using file name. Opening a file using file name will invoke fopen C API call that only have
+		// access within the app installation directory and appdata folder. Custom IO allows access to file selected using FilePicker dialog.
+		if (avformat_open_input(&avFormatCtx, "", NULL, &avDict) < 0)
+		{
+			hr = E_FAIL; // Error opening file
+		}
+
+		// avDict is not NULL only when there is an issue with the given ffmpegOptions such as invalid key, value type etc. Iterate through it to see which one is causing the issue.
+		if (avDict != nullptr)
+		{
+			DebugMessage(L"Invalid FFmpeg option(s)");
+			av_dict_free(&avDict);
+			avDict = nullptr;
+		}
+	}
+
+	if (SUCCEEDED(hr))
+	{
+		this->mss = mss;
+		hr = InitFFmpegContext(forceAudioDecode, forceVideoDecode);
+	}
+
+	return hr;
+}
+
+HRESULT FFmpegInteropMSS::InitFFmpegContext(bool forceAudioDecode, bool forceVideoDecode)
+{
+	HRESULT hr = S_OK;
+
+	if (SUCCEEDED(hr))
+	{
+		if (avformat_find_stream_info(avFormatCtx, NULL) < 0)
+		{
+			hr = E_FAIL; // Error finding info
+		}
+	}
+
+	if (SUCCEEDED(hr))
+	{
+		m_pReader = ref new FFmpegReader(avFormatCtx);
+		if (m_pReader == nullptr)
+		{
+			hr = E_OUTOFMEMORY;
+		}
+	}
+
+	if (SUCCEEDED(hr))
+	{
+		// Find the audio stream and its decoder
+		AVCodec* avAudioCodec = nullptr;
+		audioStreamIndex = av_find_best_stream(avFormatCtx, AVMEDIA_TYPE_AUDIO, -1, -1, &avAudioCodec, 0);
+		if (audioStreamIndex != AVERROR_STREAM_NOT_FOUND && avAudioCodec)
+		{
+			// allocate a new decoding context
+			avAudioCodecCtx = avcodec_alloc_context3(avAudioCodec);
+			if (!avAudioCodecCtx)
+			{
+				hr = E_OUTOFMEMORY;
+				DebugMessage(L"Could not allocate a decoding context\n");
+				avformat_close_input(&avFormatCtx);
+			}
+
+			if (SUCCEEDED(hr))
+			{
+				// initialize the stream parameters with demuxer information
+				if (avcodec_parameters_to_context(avAudioCodecCtx, avFormatCtx->streams[audioStreamIndex]->codecpar) < 0)
+				{
+					hr = E_FAIL;
+					avformat_close_input(&avFormatCtx);
+					avcodec_free_context(&avAudioCodecCtx);
+				}
+
+				if (SUCCEEDED(hr))
+				{
+					if (avcodec_open2(avAudioCodecCtx, avAudioCodec, NULL) < 0)
+					{
+						avAudioCodecCtx = nullptr;
+						hr = E_FAIL;
+					}
+					else
+					{
+						// Detect audio format and create audio stream descriptor accordingly
+						hr = CreateAudioStreamDescriptor(forceAudioDecode);
+						if (SUCCEEDED(hr))
+						{
+							hr = audioSampleProvider->AllocateResources();
+							if (SUCCEEDED(hr))
+							{
+								m_pReader->SetAudioStream(audioStreamIndex, audioSampleProvider);
+							}
+						}
+
+						if (SUCCEEDED(hr))
+						{
+							// Convert audio codec name for property
+							hr = ConvertCodecName(avAudioCodec->name, &audioCodecName);
+						}
+					}
+				}
+			}
+		}
+		else if (!forceAudioDecode)
+		{
+			// FFMPEG doesn't have the codec but we can try to output the encoded type
+			audioStreamIndex = av_find_best_stream(avFormatCtx, AVMEDIA_TYPE_AUDIO, -1, -1, nullptr, 0);
+			
+			if (audioStreamIndex != AVERROR_STREAM_NOT_FOUND)
+			{
+				// allocate decoding parameters
+				AVCodecParameters* avAudioCodecParams = avcodec_parameters_alloc();
+				if (!avAudioCodecParams)
+				{
+					hr = E_OUTOFMEMORY;
+					DebugMessage(L"Could not allocate decoding parameters\n");
+					avformat_close_input(&avFormatCtx);
+				}
+
+				if (avcodec_parameters_copy(avAudioCodecParams, avFormatCtx->streams[audioStreamIndex]->codecpar) < 0)
+				{
+					hr = E_FAIL;
+					avformat_close_input(&avFormatCtx);
+				}
+
+				// Create audio stream descriptor from parameters
+				hr = CreateAudioStreamDescriptorFromParameters(avAudioCodecParams);
+				if (SUCCEEDED(hr))
+				{
+					hr = audioSampleProvider->AllocateResources();
+					if (SUCCEEDED(hr))
+					{
+						m_pReader->SetAudioStream(audioStreamIndex, audioSampleProvider);
+					}
+				}
+
+				avcodec_parameters_free(&avAudioCodecParams);
+			}
+		}
+	}
+
+	if (SUCCEEDED(hr))
+	{
+		// Find the video stream and its decoder
+		AVCodec* avVideoCodec = nullptr;
+		videoStreamIndex = av_find_best_stream(avFormatCtx, AVMEDIA_TYPE_VIDEO, -1, -1, &avVideoCodec, 0);
+		if (videoStreamIndex != AVERROR_STREAM_NOT_FOUND && avVideoCodec)
+		{
+			// FFmpeg identifies album/cover art from a music file as a video stream
+			// Avoid creating unnecessarily video stream from this album/cover art
+			if (avFormatCtx->streams[videoStreamIndex]->disposition == AV_DISPOSITION_ATTACHED_PIC)
+			{
+				thumbnailStreamIndex = videoStreamIndex;
+				videoStreamIndex = AVERROR_STREAM_NOT_FOUND;
+				avVideoCodec = nullptr;
+			}
+			else
+			{
+				thumbnailStreamIndex = AVERROR_STREAM_NOT_FOUND;
+				AVDictionaryEntry *rotate_tag = av_dict_get(avFormatCtx->streams[videoStreamIndex]->metadata, "rotate", NULL, 0);
+				if (rotate_tag != NULL)
+				{
+					rotateVideo = true;
+					rotationAngle = atoi(rotate_tag->value);
+				}
+				else
+				{
+					rotateVideo = false;
+				}
+				// allocate a new decoding context
+				avVideoCodecCtx = avcodec_alloc_context3(avVideoCodec);
+				if (!avVideoCodecCtx)
+				{
+					DebugMessage(L"Could not allocate a decoding context\n");
+					avformat_close_input(&avFormatCtx);
+					hr = E_OUTOFMEMORY;
+				}
+
+				if (SUCCEEDED(hr))
+				{
+					// initialize the stream parameters with demuxer information
+					if (avcodec_parameters_to_context(avVideoCodecCtx, avFormatCtx->streams[videoStreamIndex]->codecpar) < 0)
+					{
+						avformat_close_input(&avFormatCtx);
+						avcodec_free_context(&avVideoCodecCtx);
+						hr = E_FAIL;
+					}
+				}
+
+				if (SUCCEEDED(hr))
+				{
+					// enable multi threading
+					unsigned threads = std::thread::hardware_concurrency();
+					if (threads > 0)
+					{
+						avVideoCodecCtx->thread_count = threads;
+						avVideoCodecCtx->thread_type = FF_THREAD_FRAME | FF_THREAD_SLICE;
+					}
+
+					if (avcodec_open2(avVideoCodecCtx, avVideoCodec, NULL) < 0)
+					{
+						avVideoCodecCtx = nullptr;
+						hr = E_FAIL; // Cannot open the video codec
+					}
+					else
+					{
+						// Detect video format and create video stream descriptor accordingly
+						hr = CreateVideoStreamDescriptor(forceVideoDecode);
+						if (SUCCEEDED(hr))
+						{
+							hr = videoSampleProvider->AllocateResources();
+							if (SUCCEEDED(hr))
+							{
+								m_pReader->SetVideoStream(videoStreamIndex, videoSampleProvider);
+							}
+						}
+
+						if (SUCCEEDED(hr))
+						{
+							// Convert video codec name for property
+							hr = ConvertCodecName(avVideoCodec->name, &videoCodecName);
+						}
+					}
+				}
+			}
+		}
+	}
+
+	if (SUCCEEDED(hr))
+	{
+		// Convert media duration from AV_TIME_BASE to TimeSpan unit
+		mediaDuration = { LONGLONG(avFormatCtx->duration * 10000000 / double(AV_TIME_BASE)) };
+
+		if (audioStreamDescriptor)
+		{
+			if (videoStreamDescriptor)
+			{
+				if (mss)
+				{
+					mss->AddStreamDescriptor(videoStreamDescriptor);
+					mss->AddStreamDescriptor(audioStreamDescriptor);
+				}
+				else
+				{
+					mss = ref new MediaStreamSource(videoStreamDescriptor, audioStreamDescriptor);
+				}
+			}
+			else
+			{
+				if (mss)
+				{
+					mss->AddStreamDescriptor(audioStreamDescriptor);
+				}
+				else
+				{
+					mss = ref new MediaStreamSource(audioStreamDescriptor);
+				}
+			}
+		}
+		else if (videoStreamDescriptor)
+		{
+			if (mss)
+			{
+				mss->AddStreamDescriptor(videoStreamDescriptor);
+			}
+			else
+			{
+				mss = ref new MediaStreamSource(videoStreamDescriptor);
+			}
+		}
+		if (mss)
+		{
+			if (mediaDuration.Duration > 0)
+			{
+				mss->Duration = mediaDuration;
+				mss->CanSeek = true;
+			}
+			else
+			{
+				// Set buffer time to 0 for realtime streaming to reduce latency
+				mss->BufferTime = { 0 };
+			}
+
+			startingRequestedToken = mss->Starting += ref new TypedEventHandler<MediaStreamSource ^, MediaStreamSourceStartingEventArgs ^>(this, &FFmpegInteropMSS::OnStarting);
+			sampleRequestedToken = mss->SampleRequested += ref new TypedEventHandler<MediaStreamSource ^, MediaStreamSourceSampleRequestedEventArgs ^>(this, &FFmpegInteropMSS::OnSampleRequested);
+		}
+		else
+		{
+			hr = E_OUTOFMEMORY;
+		}
+	}
+
+	return hr;
+}
+
+MediaThumbnailData ^ FFmpegInterop::FFmpegInteropMSS::ExtractThumbnail()
+{
+	if (thumbnailStreamIndex != AVERROR_STREAM_NOT_FOUND)
+	{
+		// FFmpeg identifies album/cover art from a music file as a video stream
+		// Avoid creating unnecessarily video stream from this album/cover art
+		if (avFormatCtx->streams[thumbnailStreamIndex]->disposition == AV_DISPOSITION_ATTACHED_PIC)
+		{
+			auto imageStream = avFormatCtx->streams[thumbnailStreamIndex];
+			//save album art to file.
+			String^ extension = ".jpeg";
+			switch (imageStream->codecpar->codec_id)
+			{
+			case AV_CODEC_ID_MJPEG:
+			case AV_CODEC_ID_MJPEGB:
+			case AV_CODEC_ID_JPEG2000:
+			case AV_CODEC_ID_JPEGLS: extension = ".jpeg"; break;
+			case AV_CODEC_ID_PNG: extension = ".png"; break;
+			case AV_CODEC_ID_BMP: extension = ".bmp"; break;
+			}
+
+
+			auto vector = ref new Array<uint8_t>(imageStream->attached_pic.data, imageStream->attached_pic.size);
+			DataWriter^ writer = ref new DataWriter();
+			writer->WriteBytes(vector);
+
+			return (ref new MediaThumbnailData(writer->DetachBuffer(), extension));
+		}
+	}
+
+	return nullptr;
+}
+
+HRESULT FFmpegInteropMSS::ConvertCodecName(const char* codecName, String^ *outputCodecName)
+{
+	HRESULT hr = S_OK;
+
+	// Convert codec name from const char* to Platform::String
+	auto codecNameChars = codecName;
+	size_t newsize = strlen(codecNameChars) + 1;
+	wchar_t * wcstring = new(std::nothrow) wchar_t[newsize];
+	if (wcstring == nullptr)
+	{
+		hr = E_OUTOFMEMORY;
+	}
+
+	if (SUCCEEDED(hr))
+	{
+		size_t convertedChars = 0;
+		mbstowcs_s(&convertedChars, wcstring, newsize, codecNameChars, _TRUNCATE);
+		*outputCodecName = ref new Platform::String(wcstring);
+		delete[] wcstring;
+	}
+
+	return hr;
+}
+
+HRESULT FFmpegInteropMSS::CreateAudioStreamDescriptor(bool forceAudioDecode)
+{
+	if (avAudioCodecCtx->codec_id == AV_CODEC_ID_AAC && !forceAudioDecode)
+	{
+		if (avAudioCodecCtx->extradata_size == 0)
+		{
+			audioStreamDescriptor = ref new AudioStreamDescriptor(AudioEncodingProperties::CreateAacAdts(avAudioCodecCtx->sample_rate, avAudioCodecCtx->channels, (unsigned int)avAudioCodecCtx->bit_rate));
+		}
+		else
+		{
+			audioStreamDescriptor = ref new AudioStreamDescriptor(AudioEncodingProperties::CreateAac(avAudioCodecCtx->sample_rate, avAudioCodecCtx->channels, (unsigned int)avAudioCodecCtx->bit_rate));
+		}
+		audioSampleProvider = ref new MediaSampleProvider(m_pReader, avFormatCtx, avAudioCodecCtx);
+	}
+	else if (avAudioCodecCtx->codec_id == AV_CODEC_ID_MP3 && !forceAudioDecode)
+	{
+		audioStreamDescriptor = ref new AudioStreamDescriptor(AudioEncodingProperties::CreateMp3(avAudioCodecCtx->sample_rate, avAudioCodecCtx->channels, (unsigned int)avAudioCodecCtx->bit_rate));
+		audioSampleProvider = ref new MediaSampleProvider(m_pReader, avFormatCtx, avAudioCodecCtx);
+	}
+	else
+	{
+		// We always convert to 16-bit audio so set the size here
+		audioStreamDescriptor = ref new AudioStreamDescriptor(AudioEncodingProperties::CreatePcm(avAudioCodecCtx->sample_rate, avAudioCodecCtx->channels, 16));
+		audioSampleProvider = ref new UncompressedAudioSampleProvider(m_pReader, avFormatCtx, avAudioCodecCtx);
+	}
+
+	return (audioStreamDescriptor != nullptr && audioSampleProvider != nullptr) ? S_OK : E_OUTOFMEMORY;
+}
+
+HRESULT FFmpegInteropMSS::CreateAudioStreamDescriptorFromParameters(AVCodecParameters* avCodecParams)
+{
+	if (!AvCodecMap->HasKey(avCodecParams->codec_id))
+	{
+		return E_FAIL;
+	}
+
+	AudioEncodingProperties^ audioProperties = ref new AudioEncodingProperties();
+	audioProperties->SampleRate = avCodecParams->sample_rate;
+	audioProperties->ChannelCount = avCodecParams->channels;
+	audioProperties->Bitrate = avCodecParams->bit_rate;
+	audioProperties->Subtype = AvCodecMap->Lookup(avCodecParams->codec_id);
+
+	audioStreamDescriptor = ref new AudioStreamDescriptor(audioProperties);
+	audioSampleProvider = ref new MediaSampleProvider(m_pReader, avFormatCtx, nullptr);
+
+	return (audioStreamDescriptor != nullptr && audioSampleProvider != nullptr) ? S_OK : E_OUTOFMEMORY;
+}
+
+HRESULT FFmpegInteropMSS::CreateVideoStreamDescriptor(bool forceVideoDecode)
+{
+	VideoEncodingProperties^ videoProperties;
+
+	if (avVideoCodecCtx->codec_id == AV_CODEC_ID_H264 && !forceVideoDecode)
+	{
+		videoProperties = VideoEncodingProperties::CreateH264();
+		videoProperties->ProfileId = avVideoCodecCtx->profile;
+		videoProperties->Height = avVideoCodecCtx->height;
+		videoProperties->Width = avVideoCodecCtx->width;
+
+		// Check for H264 bitstream flavor. H.264 AVC extradata starts with 1 while non AVC one starts with 0
+		if (avVideoCodecCtx->extradata != nullptr && avVideoCodecCtx->extradata_size > 0 && avVideoCodecCtx->extradata[0] == 1)
+		{
+			videoSampleProvider = ref new H264AVCSampleProvider(m_pReader, avFormatCtx, avVideoCodecCtx);
+		}
+		else
+		{
+			videoSampleProvider = ref new H264SampleProvider(m_pReader, avFormatCtx, avVideoCodecCtx);
+		}
+	}
+	else
+	{
+		videoProperties = VideoEncodingProperties::CreateUncompressed(MediaEncodingSubtypes::Nv12, avVideoCodecCtx->width, avVideoCodecCtx->height);
+		videoSampleProvider = ref new UncompressedVideoSampleProvider(m_pReader, avFormatCtx, avVideoCodecCtx);
+
+		if (avVideoCodecCtx->sample_aspect_ratio.num > 0 && avVideoCodecCtx->sample_aspect_ratio.den != 0)
+		{
+			videoProperties->PixelAspectRatio->Numerator = avVideoCodecCtx->sample_aspect_ratio.num;
+			videoProperties->PixelAspectRatio->Denominator = avVideoCodecCtx->sample_aspect_ratio.den;
+		}
+
+		videoProperties->Properties->Insert(MF_MT_INTERLACE_MODE, (uint32)_MFVideoInterlaceMode::MFVideoInterlace_MixedInterlaceOrProgressive);
+	}
+	if (rotateVideo)
+	{
+		Platform::Guid MF_MT_VIDEO_ROTATION(0xC380465D, 0x2271, 0x428C, 0x9B, 0x83, 0xEC, 0xEA, 0x3B, 0x4A, 0x85, 0xC1);
+		videoProperties->Properties->Insert(MF_MT_VIDEO_ROTATION, (uint32)rotationAngle);
+	}
+	// Detect the correct framerate
+	if (avVideoCodecCtx->framerate.num != 0 || avVideoCodecCtx->framerate.den != 1)
+	{
+		videoProperties->FrameRate->Numerator = avVideoCodecCtx->framerate.num;
+		videoProperties->FrameRate->Denominator = avVideoCodecCtx->framerate.den;
+	}
+	else if (avFormatCtx->streams[videoStreamIndex]->avg_frame_rate.num != 0 || avFormatCtx->streams[videoStreamIndex]->avg_frame_rate.den != 0)
+	{
+		videoProperties->FrameRate->Numerator = avFormatCtx->streams[videoStreamIndex]->avg_frame_rate.num;
+		videoProperties->FrameRate->Denominator = avFormatCtx->streams[videoStreamIndex]->avg_frame_rate.den;
+	}
+
+	videoProperties->Bitrate = (unsigned int)avVideoCodecCtx->bit_rate;
+	videoStreamDescriptor = ref new VideoStreamDescriptor(videoProperties);
+
+	return (videoStreamDescriptor != nullptr && videoSampleProvider != nullptr) ? S_OK : E_OUTOFMEMORY;
+}
+
+HRESULT FFmpegInteropMSS::ParseOptions(PropertySet^ ffmpegOptions)
+{
+	HRESULT hr = S_OK;
+
+	// Convert FFmpeg options given in PropertySet to AVDictionary. List of options can be found in https://www.ffmpeg.org/ffmpeg-protocols.html
+	if (ffmpegOptions != nullptr)
+	{
+		auto options = ffmpegOptions->First();
+
+		while (options->HasCurrent)
+		{
+			String^ key = options->Current->Key;
+			std::wstring keyW(key->Begin());
+			std::string keyA(keyW.begin(), keyW.end());
+			const char* keyChar = keyA.c_str();
+
+			// Convert value from Object^ to const char*. avformat_open_input will internally convert value from const char* to the correct type
+			String^ value = options->Current->Value->ToString();
+			std::wstring valueW(value->Begin());
+			std::string valueA(valueW.begin(), valueW.end());
+			const char* valueChar = valueA.c_str();
+
+			// Add key and value pair entry
+			if (av_dict_set(&avDict, keyChar, valueChar, 0) < 0)
+			{
+				hr = E_INVALIDARG;
+				break;
+			}
+
+			options->MoveNext();
+		}
+	}
+
+	return hr;
+}
+
+void FFmpegInteropMSS::OnStarting(MediaStreamSource ^sender, MediaStreamSourceStartingEventArgs ^args)
+{
+	MediaStreamSourceStartingRequest^ request = args->Request;
+
+	// Perform seek operation when MediaStreamSource received seek event from MediaElement
+	if (request->StartPosition && request->StartPosition->Value.Duration <= mediaDuration.Duration)
+	{
+		// Select the first valid stream either from video or audio
+		int streamIndex = videoStreamIndex >= 0 ? videoStreamIndex : audioStreamIndex >= 0 ? audioStreamIndex : -1;
+
+		if (streamIndex >= 0)
+		{
+			// Convert TimeSpan unit to AV_TIME_BASE
+			int64_t seekTarget = static_cast<int64_t>(request->StartPosition->Value.Duration / (av_q2d(avFormatCtx->streams[streamIndex]->time_base) * 10000000));
+
+			if (av_seek_frame(avFormatCtx, streamIndex, seekTarget, AVSEEK_FLAG_BACKWARD) < 0)
+			{
+				DebugMessage(L" - ### Error while seeking\n");
+			}
+			else
+			{
+				// Add deferral
+
+				// Flush the AudioSampleProvider
+				if (audioSampleProvider != nullptr)
+				{
+					audioSampleProvider->Flush();
+					if (avAudioCodecCtx != nullptr)
+					{
+						avcodec_flush_buffers(avAudioCodecCtx);
+					}
+				}
+
+				// Flush the VideoSampleProvider
+				if (videoSampleProvider != nullptr)
+				{
+					videoSampleProvider->Flush();
+					if (avVideoCodecCtx != nullptr)
+					{
+						avcodec_flush_buffers(avVideoCodecCtx);
+					}
+				}
+			}
+		}
+
+		request->SetActualStartPosition(request->StartPosition->Value);
+	}
+}
+
+void FFmpegInteropMSS::OnSampleRequested(Windows::Media::Core::MediaStreamSource ^sender, MediaStreamSourceSampleRequestedEventArgs ^args)
+{
+	mutexGuard.lock();
+	if (mss != nullptr)
+	{
+		if (args->Request->StreamDescriptor == audioStreamDescriptor && audioSampleProvider != nullptr)
+		{
+			args->Request->Sample = audioSampleProvider->GetNextSample();
+		}
+		else if (args->Request->StreamDescriptor == videoStreamDescriptor && videoSampleProvider != nullptr)
+		{
+			args->Request->Sample = videoSampleProvider->GetNextSample();
+		}
+		else
+		{
+			args->Request->Sample = nullptr;
+		}
+	}
+	mutexGuard.unlock();
+}
+
+// Static function to read file stream and pass data to FFmpeg. Credit to Philipp Sch http://www.codeproject.com/Tips/489450/Creating-Custom-FFmpeg-IO-Context
+static int FileStreamRead(void* ptr, uint8_t* buf, int bufSize)
+{
+	IStream* pStream = reinterpret_cast<IStream*>(ptr);
+	ULONG bytesRead = 0;
+	HRESULT hr = pStream->Read(buf, bufSize, &bytesRead);
+
+	if (FAILED(hr))
+	{
+		return -1;
+	}
+
+	// If we succeed but don't have any bytes, assume end of file
+	if (bytesRead == 0)
+	{
+		return AVERROR_EOF;  // Let FFmpeg know that we have reached eof
+	}
+
+	return bytesRead;
+}
+
+// Static function to seek in file stream. Credit to Philipp Sch http://www.codeproject.com/Tips/489450/Creating-Custom-FFmpeg-IO-Context
+static int64_t FileStreamSeek(void* ptr, int64_t pos, int whence)
+{
+	IStream* pStream = reinterpret_cast<IStream*>(ptr);
+	LARGE_INTEGER in;
+	in.QuadPart = pos;
+	ULARGE_INTEGER out = { 0 };
+
+	if (FAILED(pStream->Seek(in, whence, &out)))
+	{
+		return -1;
+	}
+
+	return out.QuadPart; // Return the new position:
+}
+
+static int lock_manager(void **mtx, enum AVLockOp op)
+{
+	switch (op)
+	{
+	case AV_LOCK_CREATE:
+	{
+		*mtx = new CritSec();
+		return 0;
+	}
+	case AV_LOCK_OBTAIN:
+	{
+		auto mutex = static_cast<CritSec*>(*mtx);
+		mutex->Lock();
+		return 0;
+	}
+	case AV_LOCK_RELEASE:
+	{
+		auto mutex = static_cast<CritSec*>(*mtx);
+		mutex->Unlock();
+		return 0;
+	}
+	case AV_LOCK_DESTROY:
+	{
+		auto mutex = static_cast<CritSec*>(*mtx);
+		delete mutex;
+		return 0;
+	}
+	}
+	return 1;
+}