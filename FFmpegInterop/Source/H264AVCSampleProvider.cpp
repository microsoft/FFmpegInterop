--- conflicted
+++ resolved
@@ -25,11 +25,7 @@
 	FFmpegReader^ reader,
 	AVFormatContext* avFormatCtx,
 	AVCodecContext* avCodecCtx)
-<<<<<<< HEAD
-	: CompressedSampleProvider(reader, avFormatCtx, avCodecCtx)
-=======
 	: NALPacketSampleProvider(reader, avFormatCtx, avCodecCtx)
->>>>>>> 7d6f6a98
 {
 }
 
@@ -37,37 +33,7 @@
 {
 }
 
-<<<<<<< HEAD
-HRESULT H264AVCSampleProvider::CreateBufferFromPacket(AVPacket* avPacket, IBuffer^* pBuffer)
-{
-	HRESULT hr = S_OK;
-	auto dataWriter = ref new DataWriter();
-
-	// On a KeyFrame, write the SPS and PPS
-	if (avPacket->flags & AV_PKT_FLAG_KEY)
-	{
-		hr = GetSPSAndPPSBuffer(dataWriter);
-	}
-
-	if (SUCCEEDED(hr))
-	{
-		// Convert the packet to NAL format
-		hr = WriteNALPacket(dataWriter, avPacket);
-	}
-
-	if (SUCCEEDED(hr))
-	{
-		*pBuffer = dataWriter->DetachBuffer();
-	}
-
-	// We have a complete frame
-	return hr;
-}
-
-HRESULT H264AVCSampleProvider::GetSPSAndPPSBuffer(DataWriter^ dataWriter)
-=======
 HRESULT H264AVCSampleProvider::GetSPSAndPPSBuffer(DataWriter^ dataWriter, byte* buf, int length)
->>>>>>> 7d6f6a98
 {
 	HRESULT hr = S_OK;
 	int spsLength = 0;
@@ -80,20 +46,9 @@
 		hr = E_FAIL;
 	}
 
-<<<<<<< HEAD
-		if (m_pAvCodecCtx->extradata_size < (8 + spsLength))
-		{
-			// We don't have a complete SPS
-			hr = E_FAIL;
-		}
-		else
-		{
-			auto vSPS = Platform::ArrayReference<uint8_t>(spsPos, spsLength);
-=======
 	/* Extradata is in hvcC format */
 	int pos = 4;
 	m_nalLenSize = (buf[pos++] & 0x03) + 1;
->>>>>>> 7d6f6a98
 
 	/* Decode SPS from hvcC. */
 	int cnt = buf[pos++] & 0x1f;
@@ -123,33 +78,8 @@
 		int nalsize = ReadMultiByteValue(buf, pos, 2);
 		pos += 2;
 
-<<<<<<< HEAD
-		if (SUCCEEDED(hr))
-		{
-			byte* ppsPos = m_pAvCodecCtx->extradata + 8 + spsLength + 3;
-			ppsLength = ppsPos[-1];
-
-			if (m_pAvCodecCtx->extradata_size < (8 + spsLength + 3 + ppsLength))
-			{
-				hr = E_FAIL;
-			}
-			else
-			{
-				auto vPPS = Platform::ArrayReference<uint8_t>(ppsPos, ppsLength);
-
-				// Write the NAL unit for the PPS
-				dataWriter->WriteByte(0);
-				dataWriter->WriteByte(0);
-				dataWriter->WriteByte(0);
-				dataWriter->WriteByte(1);
-
-				// Write the PPS
-				dataWriter->WriteBytes(vPPS);
-			}
-=======
 		if (length - pos < nalsize) {
 			return E_FAIL;
->>>>>>> 7d6f6a98
 		}
 
 		// Write the NAL unit to the stream
@@ -167,8 +97,20 @@
 	return hr;
 }
 
+// We cannot pass packet as-is. Use dataWriter approac
+HRESULT H264AVCSampleProvider::WriteNALPacket(AVPacket* avPacket, IBuffer^* pBuffer)
+{
+	auto dataWriter = ref new DataWriter();
+	auto hr = WriteNALPacketAfterExtradata(avPacket, dataWriter);
+	if (SUCCEEDED(hr))
+	{
+		*pBuffer = dataWriter->DetachBuffer();
+	}
+	return hr;
+}
+
 // Write out an NAL packet converting stream offsets to start-codes
-HRESULT H264AVCSampleProvider::WriteNALPacket(DataWriter^ dataWriter, AVPacket* avPacket)
+HRESULT H264AVCSampleProvider::WriteNALPacketAfterExtradata(AVPacket* avPacket, DataWriter^ dataWriter)
 {
 	HRESULT hr = S_OK;
 	uint32 index = 0;
