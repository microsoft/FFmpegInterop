//*****************************************************************************
//
//	Copyright 2015 Microsoft Corporation
//
//	Licensed under the Apache License, Version 2.0 (the "License");
//	you may not use this file except in compliance with the License.
//	You may obtain a copy of the License at
//
//	http ://www.apache.org/licenses/LICENSE-2.0
//
//	Unless required by applicable law or agreed to in writing, software
//	distributed under the License is distributed on an "AS IS" BASIS,
//	WITHOUT WARRANTIES OR CONDITIONS OF ANY KIND, either express or implied.
//	See the License for the specific language governing permissions and
//	limitations under the License.
//
//*****************************************************************************

#include "pch.h"
#include "MediaSampleProvider.h"
#include "FFmpegInteropMSS.h"
#include "FFmpegReader.h"

using namespace FFmpegInterop;

MediaSampleProvider::MediaSampleProvider(
	FFmpegReader^ reader,
	AVFormatContext* avFormatCtx,
	AVCodecContext* avCodecCtx)
	: m_pReader(reader)
	, m_pAvFormatCtx(avFormatCtx)
	, m_pAvCodecCtx(avCodecCtx)
	, m_streamIndex(AVERROR_STREAM_NOT_FOUND)
<<<<<<< HEAD
	, m_startOffset(AV_NOPTS_VALUE)
	, m_nextFramePts(0)
	, m_isEnabled(true)
	, m_isDiscontinuous(false)
{
	DebugMessage(L"MediaSampleProvider\n");
=======
	, m_startTime(0)
{

	// Convert media start offset from AV_TIME_BASE to TimeSpan unit
	m_startTime = LONGLONG(avFormatCtx->start_time * 10000000 / double(AV_TIME_BASE));

>>>>>>> fd353fe0
}

HRESULT MediaSampleProvider::AllocateResources()
{
	DebugMessage(L"AllocateResources\n");
	m_startOffset = AV_NOPTS_VALUE;
	m_nextFramePts = 0;
	return S_OK;
}

MediaSampleProvider::~MediaSampleProvider()
{
	DebugMessage(L"~MediaSampleProvider\n");
}

void MediaSampleProvider::SetCurrentStreamIndex(int streamIndex)
{
	DebugMessage(L"SetCurrentStreamIndex\n");
	if (m_pAvCodecCtx != nullptr && m_pAvFormatCtx->nb_streams > (unsigned int)streamIndex)
	{
		m_streamIndex = streamIndex;
	}
	else
	{
		m_streamIndex = AVERROR_STREAM_NOT_FOUND;
	}
}

MediaStreamSample^ MediaSampleProvider::GetNextSample()
{
	DebugMessage(L"GetNextSample\n");

	HRESULT hr = S_OK;

	MediaStreamSample^ sample;
	if (m_isEnabled)
	{
		DataWriter^ dataWriter = ref new DataWriter();

		LONGLONG pts = 0;
		LONGLONG dur = 0;

		hr = GetNextPacket(dataWriter, pts, dur, true);

		if (hr == S_OK)
		{
			sample = MediaStreamSample::CreateFromBuffer(dataWriter->DetachBuffer(), { pts });
			sample->Duration = { dur };
			sample->Discontinuous = m_isDiscontinuous;
			m_isDiscontinuous = false;
		}
		else
		{
			DebugMessage(L"Too many broken packets - disable stream\n");
			DisableStream();
		}
	}

<<<<<<< HEAD
=======
	if (SUCCEEDED(hr))
	{
		// Write the packet out
		hr = WriteAVPacketToStream(dataWriter, &avPacket);

		LONGLONG lPts = LONGLONG(av_q2d(m_pAvFormatCtx->streams[m_streamIndex]->time_base) * 10000000 * avPacket.pts);
		LONGLONG lDuration = LONGLONG(av_q2d(m_pAvFormatCtx->streams[m_streamIndex]->time_base) * 10000000 * avPacket.duration);

		Windows::Foundation::TimeSpan pts = { lPts - m_startTime };
		Windows::Foundation::TimeSpan dur = { lDuration };

		sample = MediaStreamSample::CreateFromBuffer(dataWriter->DetachBuffer(), pts);
		sample->Duration = dur;
	}

	av_free_packet(&avPacket);

>>>>>>> fd353fe0
	return sample;
}

HRESULT MediaSampleProvider::WriteAVPacketToStream(DataWriter^ dataWriter, AVPacket* avPacket)
{
	// This is the simplest form of transfer. Copy the packet directly to the stream
	// This works for most compressed formats
	auto aBuffer = ref new Platform::Array<uint8_t>(avPacket->data, avPacket->size);
	dataWriter->WriteBytes(aBuffer);
	return S_OK;
}

HRESULT MediaSampleProvider::DecodeAVPacket(DataWriter^ dataWriter, AVPacket *avPacket, int64_t &framePts, int64_t &frameDuration)
{
	// For the simple case of compressed samples, each packet is a sample
	if (avPacket != nullptr)
	{
		frameDuration = avPacket->duration;
		if (avPacket->pts != AV_NOPTS_VALUE)
		{
			framePts = avPacket->pts;
			// Set the PTS for the next sample if it doesn't one.
			m_nextFramePts = framePts + frameDuration;
		}
		else
		{
			framePts = m_nextFramePts;
			// Set the PTS for the next sample if it doesn't one.
			m_nextFramePts += frameDuration;
		}
	}
	return S_OK;
}

void MediaSampleProvider::QueuePacket(AVPacket packet)
{
	DebugMessage(L" - QueuePacket\n");

	if (m_isEnabled)
	{
		m_packetQueue.push_back(packet);
	}
	else
	{
		av_packet_unref(&packet);
	}
}

AVPacket MediaSampleProvider::PopPacket()
{
	DebugMessage(L" - PopPacket\n");

	AVPacket avPacket;
	av_init_packet(&avPacket);
	avPacket.data = NULL;
	avPacket.size = 0;

	if (!m_packetQueue.empty())
	{
		avPacket = m_packetQueue.front();
		m_packetQueue.erase(m_packetQueue.begin());
	}

	return avPacket;
}

HRESULT FFmpegInterop::MediaSampleProvider::GetNextPacket(DataWriter ^ writer, LONGLONG & pts, LONGLONG & dur, bool allowSkip)
{
	HRESULT hr = S_OK;

	AVPacket avPacket;
	av_init_packet(&avPacket);
	avPacket.data = NULL;
	avPacket.size = 0;

	bool frameComplete = false;
	bool decodeSuccess = true;
	int64_t framePts = 0, frameDuration = 0;
	int errorCount = 0;

	while (SUCCEEDED(hr) && !frameComplete)
	{
		// Continue reading until there is an appropriate packet in the stream
		while (m_packetQueue.empty())
		{
			if (m_pReader->ReadPacket() < 0)
			{
				DebugMessage(L"GetNextSample reaching EOF\n");
				hr = E_FAIL;
				break;
			}
		}

		if (!m_packetQueue.empty())
		{
			// Pick the packets from the queue one at a time
			avPacket = PopPacket();
			framePts = avPacket.pts;
			frameDuration = avPacket.duration;

			// Decode the packet if necessary, it will update the presentation time if necessary
			hr = DecodeAVPacket(writer, &avPacket, framePts, frameDuration);
			frameComplete = (hr == S_OK);

			if (!frameComplete)
			{
				m_isDiscontinuous = true;
				if (allowSkip && errorCount++ < 10)
				{
					// skip a few broken packets (maybe make this configurable later)
					DebugMessage(L"Skipping broken packet\n");
					hr = S_OK;
				}
			}
		}
	}

	if (SUCCEEDED(hr))
	{
		// Write the packet out
		hr = WriteAVPacketToStream(writer, &avPacket);

		if (m_startOffset == AV_NOPTS_VALUE)
		{
			//if we havent set m_startOffset already
			DebugMessage(L"Saving m_startOffset\n");

			//in some real-time streams framePts is less than 0 so we need to make sure m_startOffset is never negative
			m_startOffset = m_pAvFormatCtx->streams[m_streamIndex]->start_time < 0 ? 0 : m_pAvFormatCtx->streams[m_streamIndex]->start_time;
		}

		pts = LONGLONG(av_q2d(m_pAvFormatCtx->streams[m_streamIndex]->time_base) * 10000000 * (framePts - m_startOffset));

		dur = LONGLONG(av_q2d(m_pAvFormatCtx->streams[m_streamIndex]->time_base) * 10000000 * frameDuration);
	}

	av_packet_unref(&avPacket);

	return hr;
}

void MediaSampleProvider::Flush()
{
	DebugMessage(L"Flush\n");
	while (!m_packetQueue.empty())
	{
		av_packet_unref(&PopPacket());
	}
	m_isDiscontinuous = true;
}

void MediaSampleProvider::DisableStream()
{
	DebugMessage(L"DisableStream\n");
	Flush();
	m_isEnabled = false;
}<|MERGE_RESOLUTION|>--- conflicted
+++ resolved
@@ -31,27 +31,18 @@
 	, m_pAvFormatCtx(avFormatCtx)
 	, m_pAvCodecCtx(avCodecCtx)
 	, m_streamIndex(AVERROR_STREAM_NOT_FOUND)
-<<<<<<< HEAD
 	, m_startOffset(AV_NOPTS_VALUE)
 	, m_nextFramePts(0)
 	, m_isEnabled(true)
 	, m_isDiscontinuous(false)
 {
 	DebugMessage(L"MediaSampleProvider\n");
-=======
-	, m_startTime(0)
-{
-
-	// Convert media start offset from AV_TIME_BASE to TimeSpan unit
-	m_startTime = LONGLONG(avFormatCtx->start_time * 10000000 / double(AV_TIME_BASE));
-
->>>>>>> fd353fe0
 }
 
 HRESULT MediaSampleProvider::AllocateResources()
 {
 	DebugMessage(L"AllocateResources\n");
-	m_startOffset = AV_NOPTS_VALUE;
+	m_startOffset = avFormatCtx->start_time == AV_NOPTS_VALUE ? 0 : LONGLONG(avFormatCtx->start_time * 10000000 / double(AV_TIME_BASE));
 	m_nextFramePts = 0;
 	return S_OK;
 }
@@ -104,26 +95,6 @@
 		}
 	}
 
-<<<<<<< HEAD
-=======
-	if (SUCCEEDED(hr))
-	{
-		// Write the packet out
-		hr = WriteAVPacketToStream(dataWriter, &avPacket);
-
-		LONGLONG lPts = LONGLONG(av_q2d(m_pAvFormatCtx->streams[m_streamIndex]->time_base) * 10000000 * avPacket.pts);
-		LONGLONG lDuration = LONGLONG(av_q2d(m_pAvFormatCtx->streams[m_streamIndex]->time_base) * 10000000 * avPacket.duration);
-
-		Windows::Foundation::TimeSpan pts = { lPts - m_startTime };
-		Windows::Foundation::TimeSpan dur = { lDuration };
-
-		sample = MediaStreamSample::CreateFromBuffer(dataWriter->DetachBuffer(), pts);
-		sample->Duration = dur;
-	}
-
-	av_free_packet(&avPacket);
-
->>>>>>> fd353fe0
 	return sample;
 }
 
@@ -246,15 +217,6 @@
 		// Write the packet out
 		hr = WriteAVPacketToStream(writer, &avPacket);
 
-		if (m_startOffset == AV_NOPTS_VALUE)
-		{
-			//if we havent set m_startOffset already
-			DebugMessage(L"Saving m_startOffset\n");
-
-			//in some real-time streams framePts is less than 0 so we need to make sure m_startOffset is never negative
-			m_startOffset = m_pAvFormatCtx->streams[m_streamIndex]->start_time < 0 ? 0 : m_pAvFormatCtx->streams[m_streamIndex]->start_time;
-		}
-
 		pts = LONGLONG(av_q2d(m_pAvFormatCtx->streams[m_streamIndex]->time_base) * 10000000 * (framePts - m_startOffset));
 
 		dur = LONGLONG(av_q2d(m_pAvFormatCtx->streams[m_streamIndex]->time_base) * 10000000 * frameDuration);
