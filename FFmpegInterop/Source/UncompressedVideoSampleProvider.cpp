//*****************************************************************************
//
//	Copyright 2015 Microsoft Corporation
//
//	Licensed under the Apache License, Version 2.0 (the "License");
//	you may not use this file except in compliance with the License.
//	You may obtain a copy of the License at
//
//	http ://www.apache.org/licenses/LICENSE-2.0
//
//	Unless required by applicable law or agreed to in writing, software
//	distributed under the License is distributed on an "AS IS" BASIS,
//	WITHOUT WARRANTIES OR CONDITIONS OF ANY KIND, either express or implied.
//	See the License for the specific language governing permissions and
//	limitations under the License.
//
//*****************************************************************************

#include "pch.h"
#include "UncompressedVideoSampleProvider.h"
#include "NativeBufferFactory.h"
#include <mfapi.h>

extern "C"
{
#include <libavutil/imgutils.h>
}

using namespace FFmpegInterop;
<<<<<<< HEAD
using namespace NativeBuffer;
=======
>>>>>>> 0dfc4081
using namespace Windows::Media::MediaProperties;

UncompressedVideoSampleProvider::UncompressedVideoSampleProvider(
	FFmpegReader^ reader,
	AVFormatContext* avFormatCtx,
	AVCodecContext* avCodecCtx,
	bool isFrameGrabber)
	: UncompressedSampleProvider(reader, avFormatCtx, avCodecCtx)
{
	switch (m_pAvCodecCtx->pix_fmt)
<<<<<<< HEAD
	{
	case AV_PIX_FMT_YUV420P:
		m_OutputPixelFormat = AV_PIX_FMT_YUV420P;
		OutputMediaSubtype = MediaEncodingSubtypes::Iyuv;
		break;
	case AV_PIX_FMT_YUVJ420P:
		m_OutputPixelFormat = AV_PIX_FMT_YUVJ420P;
		OutputMediaSubtype = MediaEncodingSubtypes::Iyuv;
		break;
	case AV_PIX_FMT_YUVA420P:
		m_OutputPixelFormat = AV_PIX_FMT_BGRA;
		OutputMediaSubtype = MediaEncodingSubtypes::Argb32;
		break;
	default:
		m_OutputPixelFormat = AV_PIX_FMT_NV12;
		OutputMediaSubtype = MediaEncodingSubtypes::Nv12;
		break;
	}

	// MPEG2 is often interlaced, and DXVA HW deinterlacing only works with NV12. Let's force output to NV12
	if (m_pAvCodecCtx->codec_id == AV_CODEC_ID_MPEG2VIDEO || m_pAvCodecCtx->codec_id == AV_CODEC_ID_MPEG2VIDEO_XVMC)
	{
		m_OutputPixelFormat = AV_PIX_FMT_NV12;
		OutputMediaSubtype = MediaEncodingSubtypes::Nv12;
	}

	auto width = avCodecCtx->width;
	auto height = avCodecCtx->height;

	if (m_pAvCodecCtx->pix_fmt == m_OutputPixelFormat)
	{
		if (m_pAvCodecCtx->codec->capabilities & AV_CODEC_CAP_DR1)
		{
			// This codec supports direct buffer decoding.
			// Get decoder frame size and override get_buffer2...
			avcodec_align_dimensions(m_pAvCodecCtx, &width, &height);

			m_pAvCodecCtx->get_buffer2 = get_buffer2;
			m_pAvCodecCtx->opaque = (void*)this;
		}
		else
		{
			// We cannot use direct buffer decoding with this codec.
			// Now that we must use scaler, let's directly scale to NV12.
			if (m_OutputPixelFormat == AV_PIX_FMT_YUV420P || m_OutputPixelFormat == AV_PIX_FMT_YUVJ420P)
			{
				m_OutputPixelFormat = AV_PIX_FMT_NV12;
				OutputMediaSubtype = MediaEncodingSubtypes::Nv12;
			}
			m_bUseScaler = true;
		}
	}
	else
	{
		// Scaler required to convert pixel format
		m_bUseScaler = true;
	}

	DecoderWidth = width;
	DecoderHeight = height;
}

HRESULT UncompressedVideoSampleProvider::InitializeScalerIfRequired()
{
	HRESULT hr = S_OK;
	if (m_bUseScaler && !m_pSwsCtx)
	{
		// Setup software scaler to convert frame to output pixel type
		m_pSwsCtx = sws_getContext(
			m_pAvCodecCtx->width,
			m_pAvCodecCtx->height,
			m_pAvCodecCtx->pix_fmt,
			m_pAvCodecCtx->width,
			m_pAvCodecCtx->height,
			m_OutputPixelFormat,
			SWS_BICUBIC,
			NULL,
			NULL,
			NULL);

		if (m_pSwsCtx == nullptr)
		{
			hr = E_OUTOFMEMORY;
		}
	}

=======
	{
	case AV_PIX_FMT_YUV420P:
		m_OutputPixelFormat = AV_PIX_FMT_YUV420P;
		OutputMediaSubtype = MediaEncodingSubtypes::Iyuv;
		break;
	case AV_PIX_FMT_YUVJ420P:
		m_OutputPixelFormat = AV_PIX_FMT_YUVJ420P;
		OutputMediaSubtype = MediaEncodingSubtypes::Iyuv;
		break;
	case AV_PIX_FMT_YUVA420P:
		m_OutputPixelFormat = AV_PIX_FMT_BGRA;
		OutputMediaSubtype = MediaEncodingSubtypes::Bgra8;
		break;
	default:
		m_OutputPixelFormat = AV_PIX_FMT_NV12;
		OutputMediaSubtype = MediaEncodingSubtypes::Nv12;
		break;
	}

	if (isFrameGrabber)
	{
		m_OutputPixelFormat = AV_PIX_FMT_BGRA;
		OutputMediaSubtype = MediaEncodingSubtypes::Bgra8;
	}

	auto width = avCodecCtx->width;
	auto height = avCodecCtx->height;

	// if no scaler is used, check decoder frame size
	// we can ignore height changes because we just copy the required number of lines to output buffer
	if (m_pAvCodecCtx->pix_fmt == m_OutputPixelFormat)
	{
		avcodec_align_dimensions(m_pAvCodecCtx, &width, &height);
		height = m_pAvCodecCtx->height; 
	}

	DecoderWidth = width;
	DecoderHeight = height;
}


HRESULT UncompressedVideoSampleProvider::InitializeScalerIfRequired(AVFrame *frame)
{
	HRESULT hr = S_OK;
	if (!m_bIsInitialized)
	{
		m_bIsInitialized = true;
		bool needsScaler = m_pAvCodecCtx->pix_fmt != m_OutputPixelFormat;
		if (!needsScaler)
		{
			// check if actual frame size has changed from expected decoder size
			auto width = frame->width;
			auto height = frame->height;
			avcodec_align_dimensions(m_pAvCodecCtx, &width, &height);
			if (width != DecoderWidth)
			{
				needsScaler = true;
			}
		}
		if (needsScaler)
		{
			// Setup software scaler to convert any unsupported decoder pixel format to NV12 that is supported in Windows & Windows Phone MediaElement
			m_pSwsCtx = sws_getContext(
				m_pAvCodecCtx->width,
				m_pAvCodecCtx->height,
				m_pAvCodecCtx->pix_fmt,
				m_pAvCodecCtx->width,
				m_pAvCodecCtx->height,
				m_OutputPixelFormat,
				SWS_BICUBIC,
				NULL,
				NULL,
				NULL);

			if (m_pSwsCtx == nullptr)
			{
				hr = E_OUTOFMEMORY;
			}

			if (SUCCEEDED(hr))
			{
				if (av_image_alloc(m_rgVideoBufferData, m_rgVideoBufferLineSize, m_pAvCodecCtx->width, m_pAvCodecCtx->height, m_OutputPixelFormat, 1) < 0)
				{
					hr = E_FAIL;
				}
			}
		}
	}

>>>>>>> 0dfc4081
	return hr;
}

UncompressedVideoSampleProvider::~UncompressedVideoSampleProvider()
{
	if (m_pSwsCtx)
	{
		sws_freeContext(m_pSwsCtx);
	}

	if (m_pBufferPool)
	{
		av_buffer_pool_uninit(&m_pBufferPool);
	}
}

HRESULT UncompressedVideoSampleProvider::CreateBufferFromFrame(IBuffer^* pBuffer, AVFrame* avFrame, int64_t& framePts, int64_t& frameDuration)
{
	HRESULT hr = S_OK;

	hr = InitializeScalerIfRequired();

	if (SUCCEEDED(hr))
	{
		if (!m_bUseScaler)
		{
			// Using direct buffer: just create a buffer reference to hand out to MSS pipeline
			auto bufferRef = av_buffer_ref(avFrame->buf[0]);
			if (bufferRef)
			{
				*pBuffer = NativeBufferFactory::CreateNativeBuffer(bufferRef->data, bufferRef->size, free_buffer, bufferRef);
			}
			else
			{
				hr = E_FAIL;
			}
		}
		else
		{
			// Using scaler: allocate a new frame from buffer pool
			auto frame = ref new FrameDataHolder();
			hr = FillLinesAndBuffer(frame->linesize, frame->data, &frame->buffer);
			if (SUCCEEDED(hr))
			{
				// Convert to output format using FFmpeg software scaler
				if (sws_scale(m_pSwsCtx, (const uint8_t **)(avFrame->data), avFrame->linesize, 0, m_pAvCodecCtx->height, frame->data, frame->linesize) > 0)
				{
					*pBuffer = NativeBufferFactory::CreateNativeBuffer(frame->buffer->data, frame->buffer->size, free_buffer, frame->buffer);
				}
				else
				{
					free_buffer(frame->buffer);
					hr = E_FAIL;
				}
			}
		}
	}

	// Don't set a timestamp on S_FALSE
	if (hr == S_OK)
	{
		// Try to get the best effort timestamp for the frame.
		framePts = avFrame->best_effort_timestamp;
		m_interlaced_frame = avFrame->interlaced_frame == 1;
		m_top_field_first = avFrame->top_field_first == 1;
		m_chroma_location = avFrame->chroma_location;
	}

	return hr;
}

HRESULT UncompressedVideoSampleProvider::SetSampleProperties(MediaStreamSample^ sample)
{
	if (m_interlaced_frame)
	{
		sample->ExtendedProperties->Insert(MFSampleExtension_Interlaced, TRUE);
		sample->ExtendedProperties->Insert(MFSampleExtension_BottomFieldFirst, m_top_field_first ? safe_cast<Platform::Object^>(FALSE) : TRUE);
		sample->ExtendedProperties->Insert(MFSampleExtension_RepeatFirstField, safe_cast<Platform::Object^>(FALSE));
	}
	else
	{
		sample->ExtendedProperties->Insert(MFSampleExtension_Interlaced, safe_cast<Platform::Object^>(FALSE));
	}

	switch (m_chroma_location)
	{
	case AVCHROMA_LOC_LEFT:
		sample->ExtendedProperties->Insert(MF_MT_VIDEO_CHROMA_SITING, (uint32)MFVideoChromaSubsampling_MPEG2);
		break;
	case AVCHROMA_LOC_CENTER:
		sample->ExtendedProperties->Insert(MF_MT_VIDEO_CHROMA_SITING, (uint32)MFVideoChromaSubsampling_MPEG1);
		break;
	case AVCHROMA_LOC_TOPLEFT:
		if (m_interlaced_frame)
		{
			sample->ExtendedProperties->Insert(MF_MT_VIDEO_CHROMA_SITING, (uint32)MFVideoChromaSubsampling_DV_PAL);
		}
		else
		{
			sample->ExtendedProperties->Insert(MF_MT_VIDEO_CHROMA_SITING, (uint32)MFVideoChromaSubsampling_Cosited);
		}
		break;
	default:
		break;
	}

	return S_OK;
}

HRESULT UncompressedVideoSampleProvider::FillLinesAndBuffer(int* linesize, byte** data, AVBufferRef** buffer)
{
<<<<<<< HEAD
	if (av_image_fill_linesizes(linesize, m_OutputPixelFormat, DecoderWidth) < 0)
=======
	InitializeScalerIfRequired(m_pAvFrame);

	if (m_pSwsCtx == NULL)
>>>>>>> 0dfc4081
	{
		// ffmpeg does not allocate contiguous buffers for YUV, so we need to manually copy all three planes
		auto YBuffer = Platform::ArrayReference<uint8_t>(m_pAvFrame->data[0], m_pAvFrame->linesize[0] * m_pAvCodecCtx->height);
		auto UBuffer = Platform::ArrayReference<uint8_t>(m_pAvFrame->data[1], m_pAvFrame->linesize[1] * m_pAvCodecCtx->height / 2);
		auto VBuffer = Platform::ArrayReference<uint8_t>(m_pAvFrame->data[2], m_pAvFrame->linesize[2] * m_pAvCodecCtx->height / 2);
		dataWriter->WriteBytes(YBuffer);
		dataWriter->WriteBytes(UBuffer);
		dataWriter->WriteBytes(VBuffer);
	}
	else
	{
		// Convert decoded video pixel format to NV12 using FFmpeg software scaler
		if (sws_scale(m_pSwsCtx, (const uint8_t **)(m_pAvFrame->data), m_pAvFrame->linesize, 0, m_pAvCodecCtx->height, m_rgVideoBufferData, m_rgVideoBufferLineSize) < 0)
		{
			return E_FAIL;
		}

		// we allocate a contiguous buffer for sws_scale, so we do not have to copy YUV planes separately
		auto size = m_OutputPixelFormat == AVPixelFormat::AV_PIX_FMT_BGRA
			? m_rgVideoBufferLineSize[0] * m_pAvCodecCtx->height
			: (m_rgVideoBufferLineSize[0] * m_pAvCodecCtx->height) + (m_rgVideoBufferLineSize[1] * m_pAvCodecCtx->height / 2);
		auto buffer = Platform::ArrayReference<uint8_t>(m_rgVideoBufferData[0], size);
		dataWriter->WriteBytes(buffer);
	}

<<<<<<< HEAD
	auto YBufferSize = linesize[0] * DecoderHeight;
	auto UBufferSize = linesize[1] * DecoderHeight / 2;
	auto VBufferSize = linesize[2] * DecoderHeight / 2;
	auto totalSize = YBufferSize + UBufferSize + VBufferSize;

	buffer[0] = AllocateBuffer(totalSize);
	if (!buffer[0])
	{
		return E_OUTOFMEMORY;
	}

	data[0] = buffer[0]->data;
	data[1] = UBufferSize > 0 ? buffer[0]->data + YBufferSize : NULL;
	data[2] = VBufferSize > 0 ? buffer[0]->data + YBufferSize + UBufferSize : NULL;
	data[3] = NULL;
=======
	av_frame_unref(m_pAvFrame);
	av_frame_free(&m_pAvFrame);
>>>>>>> 0dfc4081

	return S_OK;
}

AVBufferRef* UncompressedVideoSampleProvider::AllocateBuffer(int totalSize)
{
	if (!m_pBufferPool)
	{
		m_pBufferPool = av_buffer_pool_init(totalSize, NULL);
		if (!m_pBufferPool)
		{
			return NULL;
		}
	}

	auto buffer = av_buffer_pool_get(m_pBufferPool);
	if (!buffer)
	{
		return NULL;
	}
	if (buffer->size != totalSize)
	{
		free_buffer(buffer);
		return NULL;
	}

	return buffer;
}

int UncompressedVideoSampleProvider::get_buffer2(AVCodecContext *avCodecContext, AVFrame *frame, int flags)
{
	// If frame size changes during playback and gets larger than our buffer, we need to switch to sws_scale
	auto provider = reinterpret_cast<UncompressedVideoSampleProvider^>(avCodecContext->opaque);
	provider->m_bUseScaler = frame->height > provider->DecoderHeight || frame->width > provider->DecoderWidth;
	if (provider->m_bUseScaler)
	{
		return avcodec_default_get_buffer2(avCodecContext, frame, flags);
	}
	else
	{
		return provider->FillLinesAndBuffer(frame->linesize, frame->data, frame->buf);
	}
}<|MERGE_RESOLUTION|>--- conflicted
+++ resolved
@@ -27,10 +27,7 @@
 }
 
 using namespace FFmpegInterop;
-<<<<<<< HEAD
 using namespace NativeBuffer;
-=======
->>>>>>> 0dfc4081
 using namespace Windows::Media::MediaProperties;
 
 UncompressedVideoSampleProvider::UncompressedVideoSampleProvider(
@@ -41,7 +38,6 @@
 	: UncompressedSampleProvider(reader, avFormatCtx, avCodecCtx)
 {
 	switch (m_pAvCodecCtx->pix_fmt)
-<<<<<<< HEAD
 	{
 	case AV_PIX_FMT_YUV420P:
 		m_OutputPixelFormat = AV_PIX_FMT_YUV420P;
@@ -53,7 +49,7 @@
 		break;
 	case AV_PIX_FMT_YUVA420P:
 		m_OutputPixelFormat = AV_PIX_FMT_BGRA;
-		OutputMediaSubtype = MediaEncodingSubtypes::Argb32;
+		OutputMediaSubtype = MediaEncodingSubtypes::Bgra8;
 		break;
 	default:
 		m_OutputPixelFormat = AV_PIX_FMT_NV12;
@@ -66,6 +62,12 @@
 	{
 		m_OutputPixelFormat = AV_PIX_FMT_NV12;
 		OutputMediaSubtype = MediaEncodingSubtypes::Nv12;
+	}
+
+	if (isFrameGrabber)
+	{
+		m_OutputPixelFormat = AV_PIX_FMT_BGRA;
+		OutputMediaSubtype = MediaEncodingSubtypes::Bgra8;
 	}
 
 	auto width = avCodecCtx->width;
@@ -128,97 +130,6 @@
 		}
 	}
 
-=======
-	{
-	case AV_PIX_FMT_YUV420P:
-		m_OutputPixelFormat = AV_PIX_FMT_YUV420P;
-		OutputMediaSubtype = MediaEncodingSubtypes::Iyuv;
-		break;
-	case AV_PIX_FMT_YUVJ420P:
-		m_OutputPixelFormat = AV_PIX_FMT_YUVJ420P;
-		OutputMediaSubtype = MediaEncodingSubtypes::Iyuv;
-		break;
-	case AV_PIX_FMT_YUVA420P:
-		m_OutputPixelFormat = AV_PIX_FMT_BGRA;
-		OutputMediaSubtype = MediaEncodingSubtypes::Bgra8;
-		break;
-	default:
-		m_OutputPixelFormat = AV_PIX_FMT_NV12;
-		OutputMediaSubtype = MediaEncodingSubtypes::Nv12;
-		break;
-	}
-
-	if (isFrameGrabber)
-	{
-		m_OutputPixelFormat = AV_PIX_FMT_BGRA;
-		OutputMediaSubtype = MediaEncodingSubtypes::Bgra8;
-	}
-
-	auto width = avCodecCtx->width;
-	auto height = avCodecCtx->height;
-
-	// if no scaler is used, check decoder frame size
-	// we can ignore height changes because we just copy the required number of lines to output buffer
-	if (m_pAvCodecCtx->pix_fmt == m_OutputPixelFormat)
-	{
-		avcodec_align_dimensions(m_pAvCodecCtx, &width, &height);
-		height = m_pAvCodecCtx->height; 
-	}
-
-	DecoderWidth = width;
-	DecoderHeight = height;
-}
-
-
-HRESULT UncompressedVideoSampleProvider::InitializeScalerIfRequired(AVFrame *frame)
-{
-	HRESULT hr = S_OK;
-	if (!m_bIsInitialized)
-	{
-		m_bIsInitialized = true;
-		bool needsScaler = m_pAvCodecCtx->pix_fmt != m_OutputPixelFormat;
-		if (!needsScaler)
-		{
-			// check if actual frame size has changed from expected decoder size
-			auto width = frame->width;
-			auto height = frame->height;
-			avcodec_align_dimensions(m_pAvCodecCtx, &width, &height);
-			if (width != DecoderWidth)
-			{
-				needsScaler = true;
-			}
-		}
-		if (needsScaler)
-		{
-			// Setup software scaler to convert any unsupported decoder pixel format to NV12 that is supported in Windows & Windows Phone MediaElement
-			m_pSwsCtx = sws_getContext(
-				m_pAvCodecCtx->width,
-				m_pAvCodecCtx->height,
-				m_pAvCodecCtx->pix_fmt,
-				m_pAvCodecCtx->width,
-				m_pAvCodecCtx->height,
-				m_OutputPixelFormat,
-				SWS_BICUBIC,
-				NULL,
-				NULL,
-				NULL);
-
-			if (m_pSwsCtx == nullptr)
-			{
-				hr = E_OUTOFMEMORY;
-			}
-
-			if (SUCCEEDED(hr))
-			{
-				if (av_image_alloc(m_rgVideoBufferData, m_rgVideoBufferLineSize, m_pAvCodecCtx->width, m_pAvCodecCtx->height, m_OutputPixelFormat, 1) < 0)
-				{
-					hr = E_FAIL;
-				}
-			}
-		}
-	}
-
->>>>>>> 0dfc4081
 	return hr;
 }
 
@@ -330,39 +241,11 @@
 
 HRESULT UncompressedVideoSampleProvider::FillLinesAndBuffer(int* linesize, byte** data, AVBufferRef** buffer)
 {
-<<<<<<< HEAD
 	if (av_image_fill_linesizes(linesize, m_OutputPixelFormat, DecoderWidth) < 0)
-=======
-	InitializeScalerIfRequired(m_pAvFrame);
-
-	if (m_pSwsCtx == NULL)
->>>>>>> 0dfc4081
-	{
-		// ffmpeg does not allocate contiguous buffers for YUV, so we need to manually copy all three planes
-		auto YBuffer = Platform::ArrayReference<uint8_t>(m_pAvFrame->data[0], m_pAvFrame->linesize[0] * m_pAvCodecCtx->height);
-		auto UBuffer = Platform::ArrayReference<uint8_t>(m_pAvFrame->data[1], m_pAvFrame->linesize[1] * m_pAvCodecCtx->height / 2);
-		auto VBuffer = Platform::ArrayReference<uint8_t>(m_pAvFrame->data[2], m_pAvFrame->linesize[2] * m_pAvCodecCtx->height / 2);
-		dataWriter->WriteBytes(YBuffer);
-		dataWriter->WriteBytes(UBuffer);
-		dataWriter->WriteBytes(VBuffer);
-	}
-	else
-	{
-		// Convert decoded video pixel format to NV12 using FFmpeg software scaler
-		if (sws_scale(m_pSwsCtx, (const uint8_t **)(m_pAvFrame->data), m_pAvFrame->linesize, 0, m_pAvCodecCtx->height, m_rgVideoBufferData, m_rgVideoBufferLineSize) < 0)
-		{
-			return E_FAIL;
-		}
-
-		// we allocate a contiguous buffer for sws_scale, so we do not have to copy YUV planes separately
-		auto size = m_OutputPixelFormat == AVPixelFormat::AV_PIX_FMT_BGRA
-			? m_rgVideoBufferLineSize[0] * m_pAvCodecCtx->height
-			: (m_rgVideoBufferLineSize[0] * m_pAvCodecCtx->height) + (m_rgVideoBufferLineSize[1] * m_pAvCodecCtx->height / 2);
-		auto buffer = Platform::ArrayReference<uint8_t>(m_rgVideoBufferData[0], size);
-		dataWriter->WriteBytes(buffer);
-	}
-
-<<<<<<< HEAD
+	{
+		return E_FAIL;
+	}
+
 	auto YBufferSize = linesize[0] * DecoderHeight;
 	auto UBufferSize = linesize[1] * DecoderHeight / 2;
 	auto VBufferSize = linesize[2] * DecoderHeight / 2;
@@ -378,10 +261,6 @@
 	data[1] = UBufferSize > 0 ? buffer[0]->data + YBufferSize : NULL;
 	data[2] = VBufferSize > 0 ? buffer[0]->data + YBufferSize + UBufferSize : NULL;
 	data[3] = NULL;
-=======
-	av_frame_unref(m_pAvFrame);
-	av_frame_free(&m_pAvFrame);
->>>>>>> 0dfc4081
 
 	return S_OK;
 }
