//*****************************************************************************
//
//	Copyright 2015 Microsoft Corporation
//
//	Licensed under the Apache License, Version 2.0 (the "License");
//	you may not use this file except in compliance with the License.
//	You may obtain a copy of the License at
//
//	http ://www.apache.org/licenses/LICENSE-2.0
//
//	Unless required by applicable law or agreed to in writing, software
//	distributed under the License is distributed on an "AS IS" BASIS,
//	WITHOUT WARRANTIES OR CONDITIONS OF ANY KIND, either express or implied.
//	See the License for the specific language governing permissions and
//	limitations under the License.
//
//*****************************************************************************

#pragma once
#include "UncompressedSampleProvider.h"

extern "C"
{
#include <libswscale/swscale.h>
}

using namespace Platform;

namespace FFmpegInterop
{
	ref class FrameDataHolder;

	ref class UncompressedVideoSampleProvider: UncompressedSampleProvider
	{
	public:
		virtual ~UncompressedVideoSampleProvider();
<<<<<<< HEAD
=======
		virtual MediaStreamSample^ GetNextSample() override;
>>>>>>> 0dfc4081
		property String^ OutputMediaSubtype;
		property int DecoderWidth;
		property int DecoderHeight;

	internal:
		UncompressedVideoSampleProvider(
			FFmpegReader^ reader,
			AVFormatContext* avFormatCtx,
<<<<<<< HEAD
			AVCodecContext* avCodecCtx);
		virtual HRESULT CreateBufferFromFrame(IBuffer^* pBuffer, AVFrame* avFrame, int64_t& framePts, int64_t& frameDuration) override;
		virtual HRESULT SetSampleProperties(MediaStreamSample^ sample) override;
		AVPixelFormat GetOutputPixelFormat() { return m_OutputPixelFormat; }

	private:
		HRESULT InitializeScalerIfRequired();
		HRESULT FillLinesAndBuffer(int* linesize, byte** data, AVBufferRef** buffer);
		AVBufferRef* AllocateBuffer(int totalSize);
		static int get_buffer2(AVCodecContext *avCodecContext, AVFrame *frame, int flags);

		AVBufferPool *m_pBufferPool;
=======
			AVCodecContext* avCodecCtx,
			bool isFrameGrabber);
		virtual HRESULT WriteAVPacketToStream(DataWriter^ writer, AVPacket* avPacket) override;
		virtual HRESULT DecodeAVPacket(DataWriter^ dataWriter, AVPacket* avPacket, int64_t& framePts, int64_t& frameDuration) override;

	private:
		HRESULT InitializeScalerIfRequired(AVFrame *frame);

>>>>>>> 0dfc4081
		AVPixelFormat m_OutputPixelFormat;
		SwsContext* m_pSwsCtx;
		bool m_interlaced_frame;
<<<<<<< HEAD
		bool m_top_field_first;
		AVChromaLocation m_chroma_location;
		bool m_bUseScaler;
	};

	private ref class FrameDataHolder
	{
	internal:
		int linesize[4];
		uint8_t* data[4];
		AVBufferRef* buffer;
=======
		bool m_top_field_first;;
		bool m_bIsInitialized;
>>>>>>> 0dfc4081
	};
}
<|MERGE_RESOLUTION|>--- conflicted
+++ resolved
@@ -34,10 +34,6 @@
 	{
 	public:
 		virtual ~UncompressedVideoSampleProvider();
-<<<<<<< HEAD
-=======
-		virtual MediaStreamSample^ GetNextSample() override;
->>>>>>> 0dfc4081
 		property String^ OutputMediaSubtype;
 		property int DecoderWidth;
 		property int DecoderHeight;
@@ -46,8 +42,8 @@
 		UncompressedVideoSampleProvider(
 			FFmpegReader^ reader,
 			AVFormatContext* avFormatCtx,
-<<<<<<< HEAD
-			AVCodecContext* avCodecCtx);
+			AVCodecContext* avCodecCtx,
+			bool isFrameGrabber);
 		virtual HRESULT CreateBufferFromFrame(IBuffer^* pBuffer, AVFrame* avFrame, int64_t& framePts, int64_t& frameDuration) override;
 		virtual HRESULT SetSampleProperties(MediaStreamSample^ sample) override;
 		AVPixelFormat GetOutputPixelFormat() { return m_OutputPixelFormat; }
@@ -59,20 +55,9 @@
 		static int get_buffer2(AVCodecContext *avCodecContext, AVFrame *frame, int flags);
 
 		AVBufferPool *m_pBufferPool;
-=======
-			AVCodecContext* avCodecCtx,
-			bool isFrameGrabber);
-		virtual HRESULT WriteAVPacketToStream(DataWriter^ writer, AVPacket* avPacket) override;
-		virtual HRESULT DecodeAVPacket(DataWriter^ dataWriter, AVPacket* avPacket, int64_t& framePts, int64_t& frameDuration) override;
-
-	private:
-		HRESULT InitializeScalerIfRequired(AVFrame *frame);
-
->>>>>>> 0dfc4081
 		AVPixelFormat m_OutputPixelFormat;
 		SwsContext* m_pSwsCtx;
 		bool m_interlaced_frame;
-<<<<<<< HEAD
 		bool m_top_field_first;
 		AVChromaLocation m_chroma_location;
 		bool m_bUseScaler;
@@ -84,9 +69,5 @@
 		int linesize[4];
 		uint8_t* data[4];
 		AVBufferRef* buffer;
-=======
-		bool m_top_field_first;;
-		bool m_bIsInitialized;
->>>>>>> 0dfc4081
 	};
 }
