--- conflicted
+++ resolved
@@ -131,15 +131,14 @@
 		av_freep(m_rgVideoBufferData);
 	}
 
-<<<<<<< HEAD
+	if (m_pSwsCtx)
+	{
+		sws_freeContext(m_pSwsCtx);
+	}
+
 	if (m_pBufferPool)
 	{
 		av_buffer_pool_uninit(&m_pBufferPool);
-=======
-	if (m_pSwsCtx)
-	{
-		sws_freeContext(m_pSwsCtx);
->>>>>>> cd44a7fc
 	}
 }
 
@@ -216,7 +215,7 @@
 	}
 	else
 	{
-		// Convert decoded video pixel format to output format using FFmpeg software scaler
+		// Convert decoded video pixel format to NV12 using FFmpeg software scaler
 		if (sws_scale(m_pSwsCtx, (const uint8_t **)(m_pAvFrame->data), m_pAvFrame->linesize, 0, m_pAvCodecCtx->height, m_rgVideoBufferData, m_rgVideoBufferLineSize) < 0)
 		{
 			return E_FAIL;
