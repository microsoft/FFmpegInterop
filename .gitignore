--- conflicted
+++ resolved
@@ -252,9 +252,4 @@
 
 # JetBrains Rider
 .idea/
-<<<<<<< HEAD
-*.sln.iml
-
-=======
-*.sln.iml
->>>>>>> c52fd669
+*.sln.iml